# This workflow will do a clean install of node dependencies, build the source
# code and run tests in block on the latest version of node.

name: Tests

on:
  push:
    branches: [ develop ]
  pull_request:
    branches: [ develop ]

jobs:
  setup:
    runs-on: ubuntu-latest
    name: Compile SRE with locales
    steps:
      - uses: actions/checkout@v2
      - name: Setup Speech Rule Engine
        run: npm ci
      - name: Upload build
        uses: actions/upload-artifact@v2
        with:
          name: sre-library
          path: |
                lib
                js
                package.json
          
  test:

    strategy:
      matrix:
<<<<<<< HEAD
        block: [ ko ]
=======
        block: [base, walker, semantic, en, ca, de, fr, es, it, hi, nb, nn, nemeth, sv]
>>>>>>> fa4d9fae
    needs: setup
    runs-on: ubuntu-latest
    name: SRE jests tests for ${{ matrix.block }}
    steps:
      - uses: actions/checkout@v2
      - name: Downloading the build
        uses: actions/download-artifact@v2
        with:
          name: sre-library
      - name: Set up tests
        run: |
          sed -i 's/git@github.com:/https:\/\/github.com\//' .gitmodules
          git submodule update --init --recursive
          npm ci --ignore-scripts
          cd sre-tests; ln -s .. speech-rule-engine; npm ci; sudo chmod -R 777 .;
      - name: Run tests for ${{ matrix.block }}
        run: npm run actionTest js/json/${{ matrix.block }}<|MERGE_RESOLUTION|>--- conflicted
+++ resolved
@@ -5,7 +5,7 @@
 
 on:
   push:
-    branches: [ develop ]
+    branches: [ zorkow ]
   pull_request:
     branches: [ develop ]
 
@@ -30,11 +30,7 @@
 
     strategy:
       matrix:
-<<<<<<< HEAD
         block: [ ko ]
-=======
-        block: [base, walker, semantic, en, ca, de, fr, es, it, hi, nb, nn, nemeth, sv]
->>>>>>> fa4d9fae
     needs: setup
     runs-on: ubuntu-latest
     name: SRE jests tests for ${{ matrix.block }}
