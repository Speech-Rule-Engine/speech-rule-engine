--- conflicted
+++ resolved
@@ -47,20 +47,15 @@
  * @override
  */
 sre.EnrichMathmlTest.prototype.setUpTest = function() {
-<<<<<<< HEAD
   // Make sure the engine is in a default mode.
   sre.System.getInstance().setupEngine({semantics: true});
-  this.attrBlacklist = ['data-semantic-font', 'data-semantic-embellished',
-                        'data-semantic-fencepointer',
-                        'data-semantic-annotation'];
-=======
   this.attrBlacklist = [
+    'data-semantic-annotation',
     'data-semantic-font',
     'data-semantic-embellished',
     'data-semantic-fencepointer',
     'data-semantic-structure'
   ];
->>>>>>> c63aa019
   sre.EnrichMathmlTest.base(this, 'setUpTest');
 };
 
