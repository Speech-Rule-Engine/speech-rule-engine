// Copyright 2014 Volker Sorge
//
// Licensed under the Apache License, Version 2.0 (the "License");
// you may not use this file except in compliance with the License.
// You may obtain a copy of the License at
//
//      http://www.apache.org/licenses/LICENSE-2.0
//
// Unless required by applicable law or agreed to in writing, software
// distributed under the License is distributed on an "AS IS" BASIS,
// WITHOUT WARRANTIES OR CONDITIONS OF ANY KIND, either express or implied.
// See the License for the specific language governing permissions and
// limitations under the License.

/**
 * @fileoverview Testcases for ChromeVox's speech rules.
 *     Abstract superclass that provides facilities to parameterize the speech
 *     rule engine and to execute rule tests on math expressions.
 * @author Volker.Sorge@gmail.com (Volker Sorge)
 */

goog.provide('sre.AbstractRuleTest');

goog.require('sre.AbstractExamples');



/**
 * @constructor
 * @extends {sre.AbstractExamples}
 */
sre.AbstractRuleTest = function() {
  goog.base(this);

  /**
   * @type {string}
   */
  this.style = 'default';

  /**
   * @type {string}
   */
  this.domain = 'default';

  /**
   * @type {boolean}
   */
  this.semantics = false;

  /**
   * Specify particular rule sets for a test. By default all available rule sets
   * are used.
   * @type {Array.<string>}
   */
  this.rules = null;
<<<<<<< HEAD
  
=======

>>>>>>> 9df31b8a
};
goog.inherits(sre.AbstractRuleTest, sre.AbstractExamples);


/**
 * Tests if for speech translation of a given html snippet is equal to the
 * answer provided.
 * @param {string} mml Snippet of a MathML expression.
 * @param {string} answer Expected speech translation of MathML expression.
 * @param {string=} opt_style Mathspeak style for translation.
 */
sre.AbstractRuleTest.prototype.executeRuleTest = function(mml, answer,
                                                          opt_style) {
  opt_style = opt_style || this.style;
  var mathMl = '<math xmlns="http://www.w3.org/1998/Math/MathML">' +
          mml + '</math>';
  this.appendExamples(mathMl);
  sre.SpeechRuleEngine.getInstance().clearCache();
  sre.System.getInstance().setupEngine(
<<<<<<< HEAD
    {semantics: this.semantics, domain: this.domain, style: opt_style,
     rules: this.rules});
=======
      {semantics: this.semantics, domain: this.domain, style: opt_style,
        rules: this.rules});
>>>>>>> 9df31b8a
  var result = sre.System.getInstance().toSpeech(mathMl);
  this.assert.equal(result, answer);
};

<|MERGE_RESOLUTION|>--- conflicted
+++ resolved
@@ -53,11 +53,7 @@
    * @type {Array.<string>}
    */
   this.rules = null;
-<<<<<<< HEAD
-  
-=======
 
->>>>>>> 9df31b8a
 };
 goog.inherits(sre.AbstractRuleTest, sre.AbstractExamples);
 
@@ -77,13 +73,8 @@
   this.appendExamples(mathMl);
   sre.SpeechRuleEngine.getInstance().clearCache();
   sre.System.getInstance().setupEngine(
-<<<<<<< HEAD
-    {semantics: this.semantics, domain: this.domain, style: opt_style,
-     rules: this.rules});
-=======
       {semantics: this.semantics, domain: this.domain, style: opt_style,
         rules: this.rules});
->>>>>>> 9df31b8a
   var result = sre.System.getInstance().toSpeech(mathMl);
   this.assert.equal(result, answer);
 };
