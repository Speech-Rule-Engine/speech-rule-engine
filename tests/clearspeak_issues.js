// Copyright 2018 Volker Sorge
//
// Licensed under the Apache License, Version 2.0 (the "License");
// you may not use this file except in compliance with the License.
// You may obtain a copy of the License at
//
//      http://www.apache.org/licenses/LICENSE-2.0
//
// Unless required by applicable law or agreed to in writing, software
// distributed under the License is distributed on an "AS IS" BASIS,
// WITHOUT WARRANTIES OR CONDITIONS OF ANY KIND, either express or implied.
// See the License for the specific language governing permissions and
// limitations under the License.

//
// Tests from the issues discovered in Clearspeak rules.
//


goog.provide('sre.ClearspeakIssues');

goog.require('sre.ClearspeakRuleTest');



/**
* @constructor
* @extends {sre.ClearspeakRuleTest}
*/
sre.ClearspeakIssues = function() {
  sre.ClearspeakIssues.base(this, 'constructor');

  /**
   * @override
   */
  this.information = 'Clearspeak Issues tests.';

};
goog.inherits(sre.ClearspeakIssues, sre.ClearspeakRuleTest);



//
// Issues
//


sre.ClearspeakIssues.prototype.testIssue230 = function() {
  var preference = 'default';
  this.executeRuleTest(
      '<mn>5</mn><mfrac><mn>3</mn><mn>224</mn></mfrac>',
      '5 and, 3 over 224', preference);
  this.executeRuleTest(
      '<mn>5</mn><mfrac><mn>3</mn><mn>4</mn></mfrac>',
      '5 and three fourths', preference);
};


sre.ClearspeakIssues.prototype.testIssueNumbers = function() {
  var preference = 'default';
  this.executeRuleTest(
      '<mrow><mn>t2e4</mn></mrow>', 'number t 2 e 4', preference);
  this.executeRuleTest(
      '<mrow><mn>#FF0000</mn></mrow>',
      'number number sign F F 0 0 0 0', preference);
  this.executeRuleTest(
<<<<<<< HEAD
    '<mrow><mn>#FFFF</mn></mrow>',
    'number number sign F F F F', preference);
};


sre.ClearspeakIssues.prototype.testIssueNumbers = function() {
  var preference = 'MultiLineLabel_Auto';
  this.executeRuleTest(
    '<mtable><mtr><mtd /><mtd><mi>A</mi></mtd></mtr></mtable>',
    '1 lines, Line 1: blank; A', preference);
=======
      '<mrow><mn>#FFFF</mn></mrow>',
      'number number sign F F F F', preference);
>>>>>>> f8bea701
};<|MERGE_RESOLUTION|>--- conflicted
+++ resolved
@@ -64,9 +64,8 @@
       '<mrow><mn>#FF0000</mn></mrow>',
       'number number sign F F 0 0 0 0', preference);
   this.executeRuleTest(
-<<<<<<< HEAD
-    '<mrow><mn>#FFFF</mn></mrow>',
-    'number number sign F F F F', preference);
+      '<mrow><mn>#FFFF</mn></mrow>',
+      'number number sign F F F F', preference);
 };
 
 
@@ -75,8 +74,4 @@
   this.executeRuleTest(
     '<mtable><mtr><mtd /><mtd><mi>A</mi></mtd></mtr></mtable>',
     '1 lines, Line 1: blank; A', preference);
-=======
-      '<mrow><mn>#FFFF</mn></mrow>',
-      'number number sign F F F F', preference);
->>>>>>> f8bea701
 };