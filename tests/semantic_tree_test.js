// Copyright 2013 Google Inc.
// Copyright 2014 Volker Sorge
//
// Licensed under the Apache License, Version 2.0 (the "License");
// you may not use this file except in compliance with the License.
// You may obtain a copy of the License at
//
//      http://www.apache.org/licenses/LICENSE-2.0
//
// Unless required by applicable law or agreed to in writing, software
// distributed under the License is distributed on an "AS IS" BASIS,
// WITHOUT WARRANTIES OR CONDITIONS OF ANY KIND, either express or implied.
// See the License for the specific language governing permissions and
// limitations under the License.

/**
 * @fileoverview Testcases for the semantic tree.
 * @author sorge@google.com (Volker Sorge)
 */

goog.provide('sre.SemanticTreeTest');

goog.require('sre.AbstractTest');
goog.require('sre.DomUtil');
goog.require('sre.SemanticAttr');
goog.require('sre.SemanticTree');
goog.require('sre.SemanticUtil');
goog.require('sre.XpathUtil');



/**
 * @constructor
 * @extends {sre.AbstractTest}
 */
sre.SemanticTreeTest = function() {
  goog.base(this);

  /**
   * @override
   */
  this.information = 'Semantic tree tests.';
};
goog.inherits(sre.SemanticTreeTest, sre.AbstractTest);


/**
 * @override
 */
sre.SemanticTreeTest.prototype.setUpTest = function() {
  this.xpathBlacklist = [];
  this.brief = true;
  sre.SemanticTreeTest.setupAttributes();
};


/**
 * Adds some unicode characters via hex code to the right category.
 *
 * This method is necessary as the test framework can not handle code containing
 * utf-8 encoded characters.
 */
sre.SemanticTreeTest.setupAttributes = function() {
  var attr = sre.SemanticAttr.getInstance();
  attr.neutralFences.unshift(sre.SemanticUtil.numberToUnicode(0x00A6));
  attr.dashes.unshift(sre.SemanticUtil.numberToUnicode(0x2015));
  attr.neutralFences.unshift(sre.SemanticUtil.numberToUnicode(0x2016));
  attr.arrows.unshift(sre.SemanticUtil.numberToUnicode(0x2192));
  attr.sumOps.unshift(sre.SemanticUtil.numberToUnicode(0x2211));
  attr.additions.unshift(sre.SemanticUtil.numberToUnicode(0x2213));
  attr.multiplications.unshift(sre.SemanticUtil.numberToUnicode(0x2218));
  attr.intOps.unshift(sre.SemanticUtil.numberToUnicode(0x222B));
  attr.inequalities.unshift(sre.SemanticUtil.numberToUnicode(0x2264));
  attr.additions.unshift(sre.SemanticUtil.numberToUnicode(0x2295));
  var open = sre.SemanticUtil.numberToUnicode(0x3008);
  var close = sre.SemanticUtil.numberToUnicode(0x3009);
  attr.openClosePairs[open] = close;
  attr.leftFences.unshift(open);
  attr.rightFences.unshift(close);
};


/**
 * Removes XML nodes according to the XPath elements in the blacklist.
 * @param {Node} xml Xml representation of the semantic node.
 */
sre.SemanticTreeTest.prototype.customizeXml = function(xml) {
  this.xpathBlacklist.forEach(
      function(xpath) {
        var removes = sre.XpathUtil.evalXPath(xpath, xml);
        removes.forEach(
            function(node) {
              node.parentNode.removeChild(node);
            });
      });
};


/**
 * Tests if for a given mathml snippet results in a particular semantic tree.
 * @param {string} mml MathML expression.
 * @param {string} sml XML snippet for the semantic tree.
 */
sre.SemanticTreeTest.prototype.executeTreeTest = function(mml, sml) {
  var mathMl = '<math xmlns="http://www.w3.org/1998/Math/MathML">' +
          mml + '</math>';
  var node = sre.DomUtil.parseInput(mathMl);
  var stree = new sre.SemanticTree(node);
  var sxml = sre.DomUtil.parseInput(
      stree.xml(this.brief).toString());
  this.customizeXml(sxml);
  var dp = new sre.SystemExternal.xmldom.DOMParser();
  var xml = dp.parseFromString('<stree>' + sml + '</stree>', 'text/xml');
  var xmls = new sre.SystemExternal.xmldom.XMLSerializer();
  this.assert.equal(xmls.serializeToString(xml), xmls.serializeToString(sxml));
};


// Numbers.
/**
 * Test number representations.
 */
sre.SemanticTreeTest.prototype.testStreeNumbers = function() {
  this.brief = false;
  this.executeTreeTest(
      '<mn>2</mn>',
      '<number role="integer" font="normal" id="0">2</number>');
  this.executeTreeTest(
      '<mn>2.0</mn>',
      '<number role="float" font="normal" id="0">2.0</number>');
  this.executeTreeTest(
      '<mn>2t3</mn>',
      '<number role="othernumber" font="normal" id="0">2t3</number>');
  this.executeTreeTest(
      '<mfrac><mn>1</mn><mn>2</mn></mfrac>',
      '<fraction role="vulgar" id="2">' +
      '<children>' +
      '<number role="integer" font="normal" id="0">1</number>' +
      '<number role="integer" font="normal" id="1">2</number>' +
      '</children>' +
      '</fraction>');
  this.executeTreeTest(
      '<mfrac><mn>1</mn><mn>2.5</mn></mfrac>',
      '<fraction role="division" id="2">' +
      '<children>' +
      '<number role="integer" font="normal" id="0">1</number>' +
      '<number role="float" font="normal" id="1">2.5</number>' +
      '</children>' +
      '</fraction>');
};


/**
 * Test mixed number representations.
 */
sre.SemanticTreeTest.prototype.testStreeMixedNumbers = function() {
  this.brief = false;
  this.executeTreeTest(
      '<mn>3</mn><mfrac><mn>1</mn><mn>2</mn></mfrac>',
      '<number role="mixed" id="4">' +
      '<children>' +
      '<number role="integer" font="normal" id="0">3</number>' +
      '<fraction role="vulgar" id="3">' +
      '<children>' +
      '<number role="integer" font="normal" id="1">1</number>' +
      '<number role="integer" font="normal" id="2">2</number>' +
      '</children>' +
      '</fraction>' +
      '</children>' +
      '</number>'
  );
  this.brief = true;
  this.executeTreeTest(
      '<mfrac><mn>1</mn><mn>2</mn></mfrac><mn>3</mn>',
      '<infixop>\u2062' +
          '<content><operator>\u2062</operator></content>' +
      '<children>' +
      '<fraction>' +
      '<children>' +
      '<number>1</number>' +
      '<number>2</number>' +
      '</children>' +
      '</fraction>' +
      '<number>3</number>' +
      '</children>' +
      '</infixop>'
  );
  this.executeTreeTest(
      '<mn>3.0</mn><mfrac><mn>1</mn><mn>2</mn></mfrac>',
      '<infixop>\u2062' +
          '<content><operator>\u2062</operator></content>' +
      '<children>' +
      '<number>3.0</number>' +
      '<fraction>' +
      '<children>' +
      '<number>1</number>' +
      '<number>2</number>' +
      '</children>' +
      '</fraction>' +
      '</children>' +
      '</infixop>'
  );
  this.executeTreeTest(
      '<mfrac><mn>1</mn><mn>2</mn></mfrac><mn>3.0</mn>',
      '<infixop>\u2062' +
          '<content><operator>\u2062</operator></content>' +
      '<children>' +
      '<fraction>' +
      '<children>' +
      '<number>1</number>' +
      '<number>2</number>' +
      '</children>' +
      '</fraction>' +
      '<number>3.0</number>' +
      '</children>' +
      '</infixop>'
  );
  this.executeTreeTest(
      '<mn>3</mn><mfrac><mn>1</mn><mn>2</mn></mfrac><mi>a</mi>',
      '<infixop>\u2062' +
          '<content><operator>\u2062</operator></content>' +
      '<children>' +
      '<number>' +
      '<children>' +
      '<number>3</number>' +
      '<fraction>' +
      '<children>' +
      '<number>1</number>' +
      '<number>2</number>' +
      '</children>' +
      '</fraction>' +
      '</children>' +
      '</number>' +
      '<identifier>a</identifier>' +
      '</children>' +
      '</infixop>'
  );
  this.executeTreeTest(
      '<mi>b</mi><mn>3</mn><mfrac><mn>1</mn><mn>2</mn></mfrac><mi>a</mi>',
      '<infixop>\u2062' +
          '<content><operator>\u2062</operator>' +
      '<operator>\u2062</operator></content>' +
      '<children>' +
      '<identifier>b</identifier>' +
      '<number>' +
      '<children>' +
      '<number>3</number>' +
      '<fraction>' +
      '<children>' +
      '<number>1</number>' +
      '<number>2</number>' +
      '</children>' +
      '</fraction>' +
      '</children>' +
      '</number>' +
      '<identifier>a</identifier>' +
      '</children>' +
      '</infixop>'
  );
};


// Relations.
/**
 * Test relation trees.
 */
sre.SemanticTreeTest.prototype.testStreeRelations = function() {
  this.brief = true;
  this.executeTreeTest(
      '<mo>=</mo>',
      '<relation>=</relation>');
  this.executeTreeTest(
      '<mi>a</mi><mo>=</mo><mi>b</mi>',
      '<relseq>=' +
          '<content><relation>=</relation></content>' +
          '<children>' +
          '<identifier>a</identifier>' +
          '<identifier>b</identifier>' +
          '</children>' +
          '</relseq>');
  this.executeTreeTest(
      '<mi>a</mi><mo>=</mo><mi>b</mi><mo>=</mo><mi>c</mi>',
      '<relseq>=' +
          '<content><relation>=</relation><relation>=</relation></content>' +
          '<children>' +
          '<identifier>a</identifier>' +
          '<identifier>b</identifier>' +
          '<identifier>c</identifier>' +
          '</children>' +
          '</relseq>');
  this.executeTreeTest(
      '<mi>a</mi><mo>=</mo><mi>b</mi><mo>=</mo><mi>c</mi>' +
          '<mo>\u2264</mo><mi>d</mi>',
      '<multirel>' +
          '<content><relation>=</relation><relation>=</relation>' +
          '<relation>\u2264</relation></content>' +
          '<children>' +
          '<identifier>a</identifier>' +
          '<identifier>b</identifier>' +
          '<identifier>c</identifier>' +
          '<identifier>d</identifier>' +
          '</children>' +
          '</multirel>');
};


// Operators.
/**
 * Test operator trees with pre- and postfixes.
 */
sre.SemanticTreeTest.prototype.testStreePrePostfixOperators = function() {
  this.brief = true;
  // Pathological operator only case.
  this.executeTreeTest(
      '<mo>+</mo><mo>-</mo><mo>+</mo>',
      '<prefixop>+' +
          '<content><operator>+</operator></content>' +
          '<children>' +
          '<prefixop>-' +
          '<content><operator>-</operator></content>' +
          '<children>' +
          '<operator>+</operator>' +
          '</children>' +
          '</prefixop>' +
          '</children>' +
          '</prefixop>');
  // Single identifier with prefixes.
  this.executeTreeTest(
      '<mo>+</mo><mo>+</mo><mi>a</mi>',
      '<prefixop>+ +' +
          '<content><operator>+</operator><operator>+</operator></content>' +
          '<children>' +
          '<identifier>a</identifier>' +
          '</children>' +
          '</prefixop>');
  // Single identifier with prefix and negative.
  this.executeTreeTest(
      '<mo>+</mo><mo>-</mo><mi>a</mi>',
      '<prefixop>+' +
          '<content><operator>+</operator></content>' +
          '<children>' +
          '<prefixop>-' +
          '<content><operator>-</operator></content>' +
          '<children>' +
          '<identifier>a</identifier>' +
          '</children>' +
          '</prefixop>' +
          '</children>' +
          '</prefixop>');
  // Single identifier with postfixes.
  this.executeTreeTest(
      '<mi>a</mi><mo>+</mo><mo>-</mo>',
      '<postfixop>+ -' +
          '<content><operator>+</operator><operator>-</operator></content>' +
          '<children>' +
          '<identifier>a</identifier>' +
          '</children>' +
          '</postfixop>');
  // Single identifier with pre- and postfixes.
  this.executeTreeTest(
      '<mo>+</mo><mo>+</mo><mi>a</mi><mo>+</mo><mo>+</mo>',
      '<postfixop>+ +' +
          '<content><operator>+</operator><operator>+</operator></content>' +
          '<children>' +
          '<prefixop>+ +' +
          '<content><operator>+</operator><operator>+</operator></content>' +
          '<children>' +
          '<identifier>a</identifier>' +
          '</children>' +
          '</prefixop>' +
          '</children>' +
          '</postfixop>');
  // Single identifier with mixed pre- and postfixes.
  this.executeTreeTest(
      '<mo>\u2213</mo><mo>+</mo><mi>a</mi><mo>\u2213</mo><mo>+</mo>',
      '<postfixop>\u2213 +' +
          '<content>' +
          '<operator>\u2213</operator><operator>+</operator>' +
          '</content>' +
          '<children>' +
          '<prefixop>\u2213 +' +
          '<content>' +
          '<operator>\u2213</operator><operator>+</operator>' +
          '</content>' +
          '<children>' +
          '<identifier>a</identifier>' +
          '</children>' +
          '</prefixop>' +
          '</children>' +
          '</postfixop>');
  // Two identifiers with pre- and postfixes.
  this.executeTreeTest(
      '<mo>+</mo><mo>+</mo><mi>a</mi><mo>\u2213</mo><mo>+</mo>' +
          '<mi>b</mi><mo>+</mo>',
      '<infixop>\u2213' +
          '<content><operator>\u2213</operator></content>' +
          '<children>' +
          '<prefixop>+ +' +
          '<content><operator>+</operator><operator>+</operator></content>' +
          '<children>' +
          '<identifier>a</identifier>' +
          '</children>' +
          '</prefixop>' +
          '<postfixop>+' +
          '<content><operator>+</operator></content>' +
          '<children>' +
          '<prefixop>+' +
          '<content><operator>+</operator></content>' +
          '<children>' +
          '<identifier>b</identifier>' +
          '</children>' +
          '</prefixop>' +
          '</children>' +
          '</postfixop>' +
          '</children>' +
          '</infixop>');
  // Three identifiers with pre- and postfixes.
  this.executeTreeTest(
      '<mo>+</mo><mo>+</mo><mi>a</mi><mo>\u2213</mo><mo>+</mo>' +
          '<mi>b</mi><mo>+</mo><mo>\u2213</mo><mi>c</mi><mo>+</mo>',
      '<infixop>+' +
          '<content><operator>+</operator></content>' +
          '<children>' +
          '<infixop>\u2213' +
          '<content><operator>\u2213</operator></content>' +
          '<children>' +
          '<prefixop>+ +' +
          '<content><operator>+</operator><operator>+</operator></content>' +
          '<children>' +
          '<identifier>a</identifier>' +
          '</children>' +
          '</prefixop>' +
          '<prefixop>+' +
          '<content><operator>+</operator></content>' +
          '<children>' +
          '<identifier>b</identifier>' +
          '</children>' +
          '</prefixop>' +
          '</children>' +
          '</infixop>' +
          '<postfixop>+' +
          '<content><operator>+</operator></content>' +
          '<children>' +
          '<prefixop>\u2213' +
          '<content><operator>\u2213</operator></content>' +
          '<children>' +
          '<identifier>c</identifier>' +
          '</children>' +
          '</prefixop>' +
          '</children>' +
          '</postfixop>' +
          '</children>' +
          '</infixop>');
};


/**
 * Test operator trees with single operator.
 */
sre.SemanticTreeTest.prototype.testStreeSingleOperators = function() {
  this.brief = true;
  // Single identifier.
  this.executeTreeTest(
      '<mi>a</mi>',
      '<identifier>a</identifier>');
  // Single implicit node.
  this.executeTreeTest(
      '<mi>a</mi><mi>b</mi>',
      '<infixop>\u2062' +
          '<content><operator>\u2062</operator></content>' +
          '<children>' +
          '<identifier>a</identifier>' +
          '<identifier>b</identifier>' +
          '</children>' +
          '</infixop>');
  // Implicit multi node.
  this.executeTreeTest(
      '<mi>a</mi><mi>b</mi><mi>c</mi>',
      '<infixop>\u2062' +
          '<content><operator>\u2062</operator>' +
          '<operator>\u2062</operator></content>' +
          '<children>' +
          '<identifier>a</identifier>' +
          '<identifier>b</identifier>' +
          '<identifier>c</identifier>' +
          '</children>' +
          '</infixop>');
  // Single addition.
  this.executeTreeTest(
      '<mi>a</mi><mo>+</mo><mi>b</mi>',
      '<infixop>+' +
          '<content><operator>+</operator></content>' +
          '<children>' +
          '<identifier>a</identifier>' +
          '<identifier>b</identifier>' +
          '</children>' +
          '</infixop>');
  // Multi addition.
  this.executeTreeTest(
      '<mi>a</mi><mo>+</mo><mi>b</mi><mo>+</mo><mi>c</mi>',
      '<infixop>+' +
          '<content><operator>+</operator><operator>+</operator></content>' +
          '<children>' +
          '<identifier>a</identifier>' +
          '<identifier>b</identifier>' +
          '<identifier>c</identifier>' +
          '</children>' +
          '</infixop>');
  // Multi addition with implicit node.
  this.executeTreeTest(
      '<mi>a</mi><mo>+</mo><mi>b</mi><mi>c</mi><mo>+</mo><mi>d</mi>',
      '<infixop>+' +
          '<content><operator>+</operator><operator>+</operator></content>' +
          '<children>' +
          '<identifier>a</identifier>' +
          '<infixop>\u2062' +
          '<content><operator>\u2062</operator></content>' +
          '<children>' +
          '<identifier>b</identifier>' +
          '<identifier>c</identifier>' +
          '</children>' +
          '</infixop>' +
          '<identifier>d</identifier>' +
          '</children>' +
          '</infixop>');
};


/**
 * Test operator trees with multiple operators.
 */
sre.SemanticTreeTest.prototype.testStreeMultipleOperators = function() {
  this.brief = true;
  // Addition and subtraction.
  this.executeTreeTest(
      '<mi>a</mi><mo>+</mo><mi>b</mi><mo>-</mo><mi>c</mi><mo>+</mo><mi>d</mi>',
      '<infixop>+' +
          '<content><operator>+</operator></content>' +
          '<children>' +
          '<infixop>-' +
          '<content><operator>-</operator></content>' +
          '<children>' +
          '<infixop>+' +
          '<content><operator>+</operator></content>' +
          '<children>' +
          '<identifier>a</identifier>' +
          '<identifier>b</identifier>' +
          '</children>' +
          '</infixop>' +
          '<identifier>c</identifier>' +
          '</children>' +
          '</infixop>' +
          '<identifier>d</identifier>' +
          '</children>' +
          '</infixop>');
  // Addition and subtraction.
  this.executeTreeTest(
      '<mi>a</mi><mo>+</mo><mi>b</mi><mo>+</mo><mi>c</mi><mo>-</mo>' +
          '<mi>d</mi><mo>-</mo><mi>e</mi>',
      '<infixop>-' +
          '<content><operator>-</operator><operator>-</operator></content>' +
          '<children>' +
          '<infixop>+' +
          '<content><operator>+</operator><operator>+</operator></content>' +
          '<children>' +
          '<identifier>a</identifier>' +
          '<identifier>b</identifier>' +
          '<identifier>c</identifier>' +
          '</children>' +
          '</infixop>' +
          '<identifier>d</identifier>' +
          '<identifier>e</identifier>' +
          '</children>' +
          '</infixop>');
  // Addition and explicit multiplication.
  this.executeTreeTest(
      '<mi>a</mi><mo>+</mo><mi>b</mi><mo>\u2218</mo><mi>c</mi><mo>+</mo>' +
      '<mi>d</mi>',
      '<infixop>+' +
          '<content><operator>+</operator><operator>+</operator></content>' +
          '<children>' +
          '<identifier>a</identifier>' +
          '<infixop>\u2218' +
          '<content><operator>\u2218</operator></content>' +
          '<children>' +
          '<identifier>b</identifier>' +
          '<identifier>c</identifier>' +
          '</children>' +
          '</infixop>' +
          '<identifier>d</identifier>' +
          '</children>' +
          '</infixop>');
  // Addition with explicit and implicit multiplication.
  this.executeTreeTest(
      '<mi>a</mi><mo>+</mo><mi>b</mi><mo>\u2218</mo><mi>c</mi><mi>d</mi>' +
      '<mo>+</mo><mi>e</mi><mo>\u2218</mo><mi>f</mi>',
      '<infixop>+' +
          '<content><operator>+</operator><operator>+</operator></content>' +
          '<children>' +
          '<identifier>a</identifier>' +
          '<infixop>\u2218' +
          '<content><operator>\u2218</operator></content>' +
          '<children>' +
          '<identifier>b</identifier>' +
          '<infixop>\u2062' +
          '<content><operator>\u2062</operator></content>' +
          '<children>' +
          '<identifier>c</identifier>' +
          '<identifier>d</identifier>' +
          '</children>' +
          '</infixop>' +
          '</children>' +
          '</infixop>' +
          '<infixop>\u2218' +
          '<content><operator>\u2218</operator></content>' +
          '<children>' +
          '<identifier>e</identifier>' +
          '<identifier>f</identifier>' +
          '</children>' +
          '</infixop>' +
          '</children>' +
          '</infixop>');
  // Two Additions, subtraction plus explicit and implicit multiplication,
  // one prefix and one postfix.
  this.executeTreeTest(
      '<mi>a</mi><mo>+</mo><mi>b</mi><mo>+</mo><mi>c</mi><mi>d</mi>' +
          '<mo>+</mo><mi>e</mi><mo>\u2218</mo><mi>f</mi><mo>-</mo><mi>g</mi>' +
          '<mo>+</mo><mo>+</mo><mi>h</mi><mo>\u2295</mo><mi>i</mi>' +
          '<mo>\u2295</mo><mi>j</mi><mo>+</mo><mo>+</mo>',
      '<infixop>\u2295' +
          '<content><operator>\u2295</operator>' +
          '<operator>\u2295</operator></content>' +
          '<children>' +
          '<infixop>+' +
          '<content><operator>+</operator></content>' +
          '<children>' +
          '<infixop>-' +
          '<content><operator>-</operator></content>' +
          '<children>' +
          '<infixop>+' +
          '<content><operator>+</operator>' +
          '<operator>+</operator><operator>+</operator></content>' +
          '<children>' +
          '<identifier>a</identifier>' +
          '<identifier>b</identifier>' +
          '<infixop>\u2062' +
          '<content><operator>\u2062</operator></content>' +
          '<children>' +
          '<identifier>c</identifier>' +
          '<identifier>d</identifier>' +
          '</children>' +
          '</infixop>' +
          '<infixop>\u2218' +
          '<content><operator>\u2218</operator></content>' +
          '<children>' +
          '<identifier>e</identifier>' +
          '<identifier>f</identifier>' +
          '</children>' +
          '</infixop>' +
          '</children>' +
          '</infixop>' +
          '<identifier>g</identifier>' +
          '</children>' +
          '</infixop>' +
          '<prefixop>+' +
          '<content><operator>+</operator></content>' +
          '<children>' +
          '<identifier>h</identifier>' +
          '</children>' +
          '</prefixop>' +
          '</children>' +
          '</infixop>' +
          '<identifier>i</identifier>' +
          '<postfixop>+ +' +
          '<content><operator>+</operator><operator>+</operator></content>' +
          '<children>' +
          '<identifier>j</identifier>' +
          '</children>' +
          '</postfixop>' +
          '</children>' +
          '</infixop>');
};


/**
 * Test operator trees with multiplication operators.
 */
sre.SemanticTreeTest.prototype.testStreeMultiplicationOperators = function() {
  this.brief = true;
  // Addition and subtraction.
  this.executeTreeTest(
      '<mi>a</mi><mo>*</mo><mi>b</mi><mo>*</mo><mi>c</mi><mo>*</mo><mi>d</mi>',
      '<infixop>*' +
      '<content>' +
      '<operator>*</operator>' +
      '<operator>*</operator>' +
      '<operator>*</operator>' +
      '</content>' +
      '<children>' +
      '<identifier>a</identifier>' +
      '<identifier>b</identifier>' +
      '<identifier>c</identifier>' +
      '<identifier>d</identifier>' +
      '</children>' +
      '</infixop>'
  );
  this.executeTreeTest(
      '<mrow>' +
      '<mn>1</mn><mi>a</mi><mo>\u00B7</mo><mi>m</mi>' +
      '</mrow>',
      '<infixop>\u00B7' +
      '<content>' +
      '<operator>\u00B7</operator>' +
      '</content>' +
      '<children>' +
      '<infixop>\u2062' +
      '<content>' +
      '<operator>\u2062</operator>' +
      '</content>' +
      '<children>' +
      '<number>1</number>' +
      '<identifier>a</identifier>' +
      '</children>' +
      '</infixop>' +
      '<identifier>m</identifier>' +
      '</children>' +
      '</infixop>'
  );
  this.executeTreeTest(
      '<mrow>' +
      '<mn>1</mn><mi>a</mi><mo>\u00B7</mo>' +
      '<mi>m</mi><mo>\u00B7</mo><mi>s</mi>' +
      '</mrow>',
      '<infixop>\u00B7' +
      '<content>' +
      '<operator>\u00B7</operator>' +
      '<operator>\u00B7</operator>' +
      '</content>' +
      '<children>' +
      '<infixop>\u2062' +
      '<content>' +
      '<operator>\u2062</operator>' +
      '</content>' +
      '<children>' +
      '<number>1</number>' +
      '<identifier>a</identifier>' +
      '</children>' +
      '</infixop>' +
      '<identifier>m</identifier>' +
      '<identifier>s</identifier>' +
      '</children>' +
      '</infixop>'
  );
  this.executeTreeTest(
      '<mrow>' +
      '<mn>1</mn><mi>a</mi><mo>\u00B7</mo>' +
      '<mi>m</mi><mo>\u00B7</mo>' +
      '<mi>s</mi><mo>\u00B7</mo>' +
      '<mi>c</mi><mi>b</mi><mo>\u00B7</mo>' +
      '<mi>k</mi>' +
      '</mrow>',
      '<infixop>\u00B7' +
      '<content>' +
      '<operator>\u00B7</operator>' +
      '<operator>\u00B7</operator>' +
      '<operator>\u00B7</operator>' +
      '<operator>\u00B7</operator>' +
      '</content>' +
      '<children>' +
      '<infixop>\u2062' +
      '<content>' +
      '<operator>\u2062</operator>' +
      '</content>' +
      '<children>' +
      '<number>1</number>' +
      '<identifier>a</identifier>' +
      '</children>' +
      '</infixop>' +
      '<identifier>m</identifier>' +
      '<identifier>s</identifier>' +
      '<infixop>\u2062' +
      '<content>' +
      '<operator>\u2062</operator>' +
      '</content>' +
      '<children>' +
      '<identifier>c</identifier>' +
      '<identifier>b</identifier>' +
      '</children>' +
      '</infixop>' +
      '<identifier>k</identifier>' +
      '</children>' +
      '</infixop>'
  );
  this.executeTreeTest(
      '<mrow>' +
      '<mn>1</mn><mi>a</mi><mo>\u00B7</mo>' +
      '<msup><mi>m</mi><mn>2</mn></msup>' +
      '<mo>\u00B7</mo>' +
      '<msup><mi>s</mi><mrow><mo>-</mo><mn>2</mn></mrow>' +
      '</msup></mrow>',
      '<infixop>\u00B7' +
      '<content>' +
      '<operator>\u00B7</operator>' +
      '<operator>\u00B7</operator>' +
      '</content>' +
      '<children>' +
      '<infixop>\u2062' +
      '<content>' +
      '<operator>\u2062</operator>' +
      '</content>' +
      '<children>' +
      '<number>1</number>' +
      '<identifier>a</identifier>' +
      '</children>' +
      '</infixop>' +
      '<superscript>' +
      '<children>' +
      '<identifier>m</identifier>' +
      '<number>2</number>' +
      '</children>' +
      '</superscript>' +
      '<superscript>' +
      '<children>' +
      '<identifier>s</identifier>' +
      '<prefixop>-' +
      '<content>' +
      '<operator>-</operator>' +
      '</content>' +
      '<children>' +
      '<number>2</number>' +
      '</children>' +
      '</prefixop>' +
      '</children>' +
      '</superscript>' +
      '</children>' +
      '</infixop>'
  );
  this.executeTreeTest(
      '<mrow><mn>1</mn><mi>J</mi><mo>=</mo><mn>1</mn>' +
      '<mi>a</mi><mo>\u00B7</mo>' +
      '<msup><mi>m</mi><mn>2</mn></msup>' +
      '<mo>\u00B7</mo>' +
      '<msup><mi>s</mi><mrow><mo>-</mo><mn>2</mn></mrow>' +
      '</msup></mrow>',
      '<relseq>=' +
      '<content>' +
      '<relation>=</relation>' +
      '</content>' +
      '<children>' +
      '<infixop>\u2062<content>' +
      '<operator>\u2062</operator>' +
      '</content>' +
      '<children>' +
      '<number>1</number>' +
      '<identifier>J</identifier>' +
      '</children>' +
      '</infixop>' +
      '<infixop>\u00B7' +
      '<content>' +
      '<operator>\u00B7</operator>' +
      '<operator>\u00B7</operator>' +
      '</content>' +
      '<children>' +
      '<infixop>\u2062' +
      '<content>' +
      '<operator>\u2062</operator>' +
      '</content>' +
      '<children>' +
      '<number>1</number>' +
      '<identifier>a</identifier>' +
      '</children>' +
      '</infixop>' +
      '<superscript>' +
      '<children>' +
      '<identifier>m</identifier>' +
      '<number>2</number>' +
      '</children>' +
      '</superscript>' +
      '<superscript>' +
      '<children>' +
      '<identifier>s</identifier>' +
      '<prefixop>-' +
      '<content>' +
      '<operator>-</operator>' +
      '</content>' +
      '<children>' +
      '<number>2</number>' +
      '</children>' +
      '</prefixop>' +
      '</children>' +
      '</superscript>' +
      '</children>' +
      '</infixop>' +
      '</children>' +
      '</relseq>'
  );
};


// Fences.
/**
 * Test regular directed fences.
 */
sre.SemanticTreeTest.prototype.testStreeRegularFences = function() {
  this.brief = true;
  // No fence.
  this.executeTreeTest(
      '<mrow><mi>a</mi><mo>+</mo><mi>b</mi></mrow>',
      '<infixop>+' +
      '<content>' +
      '<operator>+</operator>' +
      '</content>' +
      '<children>' +
      '<identifier>a</identifier>' +
      '<identifier>b</identifier>' +
      '</children>' +
      '</infixop>');
  // Empty parentheses.
  this.executeTreeTest(
      '<mrow><mo>(</mo><mo>)</mo></mrow>',
      '<fenced>' +
      '<content>' +
      '<fence>(</fence>' +
      '<fence>)</fence>' +
      '</content>' +
      '<children>' +
      '<empty/>' +
      '</children>' +
      '</fenced>');
  // Single Fenced Expression.
  this.executeTreeTest(
      '<mrow><mo>(</mo><mi>a</mi><mo>+</mo><mi>b</mi><mo>)</mo></mrow>',
      '<fenced>' +
      '<content>' +
      '<fence>(</fence>' +
      '<fence>)</fence>' +
      '</content>' +
      '<children>' +
      '<infixop>+' +
      '<content>' +
      '<operator>+</operator>' +
      '</content>' +
      '<children>' +
      '<identifier>a</identifier>' +
      '<identifier>b</identifier>' +
      '</children>' +
      '</infixop>' +
      '</children>' +
      '</fenced>');
  // Single Fenced Expression and operators.
  this.executeTreeTest(
      '<mrow><mi>a</mi><mo>+</mo><mo>(</mo><mi>b</mi><mo>+</mo><mi>c</mi>' +
      '<mo>)</mo><mo>+</mo><mi>d</mi></mrow>',
      '<infixop>+' +
      '<content>' +
      '<operator>+</operator>' +
      '<operator>+</operator>' +
      '</content>' +
      '<children>' +
      '<identifier>a</identifier>' +
      '<fenced>' +
      '<content>' +
      '<fence>(</fence>' +
      '<fence>)</fence>' +
      '</content>' +
      '<children>' +
      '<infixop>+' +
      '<content>' +
      '<operator>+</operator>' +
      '</content>' +
      '<children>' +
      '<identifier>b</identifier>' +
      '<identifier>c</identifier>' +
      '</children>' +
      '</infixop>' +
      '</children>' +
      '</fenced>' +
      '<identifier>d</identifier>' +
      '</children>' +
      '</infixop>');
  // Parallel Parenthesis.
  this.executeTreeTest(
      '<mrow><mo>(</mo><mi>a</mi><mo>+</mo><mi>b</mi><mo>)</mo><mo>(</mo>' +
      '<mi>c</mi><mo>+</mo><mi>d</mi><mo>)</mo></mrow>',
      '<infixop>\u2062' +
      '<content>' +
      '<operator>\u2062</operator>' +
      '</content>' +
      '<children>' +
      '<fenced>' +
      '<content>' +
      '<fence>(</fence>' +
      '<fence>)</fence>' +
      '</content>' +
      '<children>' +
      '<infixop>+' +
      '<content>' +
      '<operator>+</operator>' +
      '</content>' +
      '<children>' +
      '<identifier>a</identifier>' +
      '<identifier>b</identifier>' +
      '</children>' +
      '</infixop>' +
      '</children>' +
      '</fenced>' +
      '<fenced>' +
      '<content>' +
      '<fence>(</fence>' +
      '<fence>)</fence>' +
      '</content>' +
      '<children>' +
      '<infixop>+' +
      '<content>' +
      '<operator>+</operator>' +
      '</content>' +
      '<children>' +
      '<identifier>c</identifier>' +
      '<identifier>d</identifier>' +
      '</children>' +
      '</infixop>' +
      '</children>' +
      '</fenced>' +
      '</children>' +
      '</infixop>');
  // Nested Parenthesis.
  this.executeTreeTest(
      '<mrow><mo>(</mo><mo>(</mo><mi>a</mi><mo>+</mo><mi>b</mi><mo>)</mo>' +
      '<mo>(</mo><mi>c</mi><mo>+</mo><mi>d</mi><mo>)</mo><mo>)</mo></mrow>',
      '<fenced>' +
      '<content>' +
      '<fence>(</fence>' +
      '<fence>)</fence>' +
      '</content>' +
      '<children>' +
      '<infixop>\u2062' +
      '<content>' +
      '<operator>\u2062</operator>' +
      '</content>' +
      '<children>' +
      '<fenced>' +
      '<content>' +
      '<fence>(</fence>' +
      '<fence>)</fence>' +
      '</content>' +
      '<children>' +
      '<infixop>+' +
      '<content>' +
      '<operator>+</operator>' +
      '</content>' +
      '<children>' +
      '<identifier>a</identifier>' +
      '<identifier>b</identifier>' +
      '</children>' +
      '</infixop>' +
      '</children>' +
      '</fenced>' +
      '<fenced>' +
      '<content>' +
      '<fence>(</fence>' +
      '<fence>)</fence>' +
      '</content>' +
      '<children>' +
      '<infixop>+' +
      '<content>' +
      '<operator>+</operator>' +
      '</content>' +
      '<children>' +
      '<identifier>c</identifier>' +
      '<identifier>d</identifier>' +
      '</children>' +
      '</infixop>' +
      '</children>' +
      '</fenced>' +
      '</children>' +
      '</infixop>' +
      '</children>' +
      '</fenced>');
  // Nested parenthesis and brackets.
  this.executeTreeTest(
      '<mrow><mo>(</mo><mo>[</mo><mi>a</mi><mo>+</mo><mi>b</mi><mo>+</mo>' +
      '<mi>c</mi><mo>]</mo><mo>+</mo><mi>d</mi><mo>)</mo></mrow>',
      '<fenced>' +
      '<content>' +
      '<fence>(</fence>' +
      '<fence>)</fence>' +
      '</content>' +
      '<children>' +
      '<infixop>+' +
      '<content>' +
      '<operator>+</operator>' +
      '</content>' +
      '<children>' +
      '<fenced>' +
      '<content>' +
      '<fence>[</fence>' +
      '<fence>]</fence>' +
      '</content>' +
      '<children>' +
      '<infixop>+' +
      '<content>' +
      '<operator>+</operator>' +
      '<operator>+</operator>' +
      '</content>' +
      '<children>' +
      '<identifier>a</identifier>' +
      '<identifier>b</identifier>' +
      '<identifier>c</identifier>' +
      '</children>' +
      '</infixop>' +
      '</children>' +
      '</fenced>' +
      '<identifier>d</identifier>' +
      '</children>' +
      '</infixop>' +
      '</children>' +
      '</fenced>');
  // Nested parenthesis, brackets, braces and superscript operator.
  this.executeTreeTest(
      '<mrow><mo>(</mo><msup><mi>a</mi><mrow><mn>2</mn><mo>[</mo><mi>i</mi>' +
      '<mo>+</mo><mi>n</mi><mo>]</mo></mrow></msup><mo>+</mo><mi>b</mi>' +
      '<mo>)</mo><mo>+</mo><mo>{</mo><mi>c</mi><mi>d</mi><mo>-</mo><mo>[</mo>' +
      '<mi>e</mi><mo>+</mo><mi>f</mi><mo>]</mo><mo>}</mo></mrow>',
      '<infixop>+' +
      '<content>' +
      '<operator>+</operator>' +
      '</content>' +
      '<children>' +
      '<fenced>' +
      '<content>' +
      '<fence>(</fence>' +
      '<fence>)</fence>' +
      '</content>' +
      '<children>' +
      '<infixop>+' +
      '<content>' +
      '<operator>+</operator>' +
      '</content>' +
      '<children>' +
      '<superscript>' +
      '<children>' +
      '<identifier>a</identifier>' +
      '<infixop>\u2062' +
      '<content>' +
      '<operator>\u2062</operator>' +
      '</content>' +
      '<children>' +
      '<number>2</number>' +
      '<fenced>' +
      '<content>' +
      '<fence>[</fence>' +
      '<fence>]</fence>' +
      '</content>' +
      '<children>' +
      '<infixop>+' +
      '<content>' +
      '<operator>+</operator>' +
      '</content>' +
      '<children>' +
      '<identifier>i</identifier>' +
      '<identifier>n</identifier>' +
      '</children>' +
      '</infixop>' +
      '</children>' +
      '</fenced>' +
      '</children>' +
      '</infixop>' +
      '</children>' +
      '</superscript>' +
      '<identifier>b</identifier>' +
      '</children>' +
      '</infixop>' +
      '</children>' +
      '</fenced>' +
      '<fenced>' +
      '<content>' +
      '<fence>{</fence>' +
      '<fence>}</fence>' +
      '</content>' +
      '<children>' +
      '<infixop>-' +
      '<content>' +
      '<operator>-</operator>' +
      '</content>' +
      '<children>' +
      '<infixop>\u2062' +
      '<content>' +
      '<operator>\u2062</operator>' +
      '</content>' +
      '<children>' +
      '<identifier>c</identifier>' +
      '<identifier>d</identifier>' +
      '</children>' +
      '</infixop>' +
      '<fenced>' +
      '<content>' +
      '<fence>[</fence>' +
      '<fence>]</fence>' +
      '</content>' +
      '<children>' +
      '<infixop>+' +
      '<content>' +
      '<operator>+</operator>' +
      '</content>' +
      '<children>' +
      '<identifier>e</identifier>' +
      '<identifier>f</identifier>' +
      '</children>' +
      '</infixop>' +
      '</children>' +
      '</fenced>' +
      '</children>' +
      '</infixop>' +
      '</children>' +
      '</fenced>' +
      '</children>' +
      '</infixop>');
};


/**
 * Test neutral fences.
 */
sre.SemanticTreeTest.prototype.testStreeNeutralFences = function() {
  this.brief = true;
  // Empty bars.
  this.executeTreeTest(
      '<mrow><mo>|</mo><mo>|</mo></mrow>',
      '<fenced>' +
      '<content>' +
      '<fence>|</fence>' +
      '<fence>|</fence>' +
      '</content>' +
      '<children>' +
      '<empty/>' +
      '</children>' +
      '</fenced>');
  // Simple bar fence.
  this.executeTreeTest(
      '<mrow><mo>|</mo><mi>a</mi><mo>|</mo></mrow>',
      '<fenced>' +
      '<content>' +
      '<fence>|</fence>' +
      '<fence>|</fence>' +
      '</content>' +
      '<children>' +
      '<identifier>a</identifier>' +
      '</children>' +
      '</fenced>');
  // Parallel bar fences.
  this.executeTreeTest(
      '<mrow><mo>|</mo><mi>a</mi><mo>|</mo><mi>b</mi><mo>+</mo>' +
      '<mo>\u00A6</mo><mi>c</mi><mo>\u00A6</mo></mrow>',
      '<infixop>+' +
      '<content>' +
      '<operator>+</operator>' +
      '</content>' +
      '<children>' +
      '<infixop>\u2062' +
      '<content>' +
      '<operator>\u2062</operator>' +
      '</content>' +
      '<children>' +
      '<fenced>' +
      '<content>' +
      '<fence>|</fence>' +
      '<fence>|</fence>' +
      '</content>' +
      '<children>' +
      '<identifier>a</identifier>' +
      '</children>' +
      '</fenced>' +
      '<identifier>b</identifier>' +
      '</children>' +
      '</infixop>' +
      '<fenced>' +
      '<content>' +
      '<fence>\u00A6</fence>' +
      '<fence>\u00A6</fence>' +
      '</content>' +
      '<children>' +
      '<identifier>c</identifier>' +
      '</children>' +
      '</fenced>' +
      '</children>' +
      '</infixop>');
  // Nested bar fences.
  this.executeTreeTest(
      '<mrow><mo>\u00A6</mo><mo>|</mo><mi>a</mi><mo>|</mo><mi>b</mi>' +
      '<mo>+</mo><mi>c</mi><mo>\u00A6</mo></mrow>',
      '<fenced>' +
      '<content>' +
      '<fence>\u00A6</fence>' +
      '<fence>\u00A6</fence>' +
      '</content>' +
      '<children>' +
      '<infixop>+' +
      '<content>' +
      '<operator>+</operator>' +
      '</content>' +
      '<children>' +
      '<infixop>\u2062' +
      '<content>' +
      '<operator>\u2062</operator>' +
      '</content>' +
      '<children>' +
      '<fenced>' +
      '<content>' +
      '<fence>|</fence>' +
      '<fence>|</fence>' +
      '</content>' +
      '<children>' +
      '<identifier>a</identifier>' +
      '</children>' +
      '</fenced>' +
      '<identifier>b</identifier>' +
      '</children>' +
      '</infixop>' +
      '<identifier>c</identifier>' +
      '</children>' +
      '</infixop>' +
      '</children>' +
      '</fenced>');
};


/**
 * Mixed neutral and regular fences.
 */
sre.SemanticTreeTest.prototype.testStreeMixedFences = function() {
  this.brief = true;
  // Empty parenthsis inside bars.
  this.executeTreeTest(
      '<mrow><mo>|</mo><mo>(</mo><mo>)</mo><mo>|</mo></mrow>',
      '<fenced>' +
      '<content>' +
      '<fence>|</fence>' +
      '<fence>|</fence>' +
      '</content>' +
      '<children>' +
      '<fenced>' +
      '<content>' +
      '<fence>(</fence>' +
      '<fence>)</fence>' +
      '</content>' +
      '<children>' +
      '<empty/>' +
      '</children>' +
      '</fenced>' +
      '</children>' +
      '</fenced>');
  // Bars inside parentheses.
  this.executeTreeTest(
      '<mrow><mo>(</mo><mo>|</mo><mi>a</mi><mo>|</mo><mi>b</mi>' +
      '<mo>&#x00A6;</mo><mi>c</mi><mo>&#x00A6;</mo><mi>d</mi>' +
      '<mo>)</mo></mrow>',
      '<fenced>' +
      '<content>' +
      '<fence>(</fence>' +
      '<fence>)</fence>' +
      '</content>' +
      '<children>' +
      '<infixop>\u2062' +
      '<content>' +
      '<operator>\u2062</operator>' +
      '<operator>\u2062</operator>' +
      '<operator>\u2062</operator>' +
      '</content>' +
      '<children>' +
      '<fenced>' +
      '<content>' +
      '<fence>|</fence>' +
      '<fence>|</fence>' +
      '</content>' +
      '<children>' +
      '<identifier>a</identifier>' +
      '</children>' +
      '</fenced>' +
      '<identifier>b</identifier>' +
      '<fenced>' +
      '<content>' +
      '<fence>\u00A6</fence>' +
      '<fence>\u00A6</fence>' +
      '</content>' +
      '<children>' +
      '<identifier>c</identifier>' +
      '</children>' +
      '</fenced>' +
      '<identifier>d</identifier>' +
      '</children>' +
      '</infixop>' +
      '</children>' +
      '</fenced>');
  // Parentheses inside bards.
  this.executeTreeTest(
      '<mrow><mo>|</mo><mo>(</mo><mi>a</mi><mo>+</mo><mi>b</mi><mo>)</mo>' +
      '<mo>&#x00A6;</mo><mi>c</mi><mo>&#x00A6;</mo><mi>d</mi><mo>|</mo></mrow>',
      '<fenced>' +
      '<content>' +
      '<fence>|</fence>' +
      '<fence>|</fence>' +
      '</content>' +
      '<children>' +
      '<infixop>\u2062' +
      '<content>' +
      '<operator>\u2062</operator>' +
      '<operator>\u2062</operator>' +
      '</content>' +
      '<children>' +
      '<fenced>' +
      '<content>' +
      '<fence>(</fence>' +
      '<fence>)</fence>' +
      '</content>' +
      '<children>' +
      '<infixop>+' +
      '<content>' +
      '<operator>+</operator>' +
      '</content>' +
      '<children>' +
      '<identifier>a</identifier>' +
      '<identifier>b</identifier>' +
      '</children>' +
      '</infixop>' +
      '</children>' +
      '</fenced>' +
      '<fenced>' +
      '<content>' +
      '<fence>\u00A6</fence>' +
      '<fence>\u00A6</fence>' +
      '</content>' +
      '<children>' +
      '<identifier>c</identifier>' +
      '</children>' +
      '</fenced>' +
      '<identifier>d</identifier>' +
      '</children>' +
      '</infixop>' +
      '</children>' +
      '</fenced>');
  // Parentheses inside bards.
  this.executeTreeTest(
      '<mrow><mo>[</mo><mo>|</mo><mi>a</mi><mo>+</mo><mi>b</mi><mo>|</mo>' +
      '<mo>+</mo><mi>c</mi><mo>]</mo><mo>+</mo><mo>\u00A6</mo><mi>d</mi>' +
      '<mo>+</mo><mo>(</mo><mi>e</mi><mo>+</mo><mi>f</mi><mo>)</mo>' +
      '<mo>\u00A6</mo></mrow>',
      '<infixop>+' +
      '<content>' +
      '<operator>+</operator>' +
      '</content>' +
      '<children>' +
      '<fenced>' +
      '<content>' +
      '<fence>[</fence>' +
      '<fence>]</fence>' +
      '</content>' +
      '<children>' +
      '<infixop>+' +
      '<content>' +
      '<operator>+</operator>' +
      '</content>' +
      '<children>' +
      '<fenced>' +
      '<content>' +
      '<fence>|</fence>' +
      '<fence>|</fence>' +
      '</content>' +
      '<children>' +
      '<infixop>+' +
      '<content>' +
      '<operator>+</operator>' +
      '</content>' +
      '<children>' +
      '<identifier>a</identifier>' +
      '<identifier>b</identifier>' +
      '</children>' +
      '</infixop>' +
      '</children>' +
      '</fenced>' +
      '<identifier>c</identifier>' +
      '</children>' +
      '</infixop>' +
      '</children>' +
      '</fenced>' +
      '<fenced>' +
      '<content>' +
      '<fence>\u00A6</fence>' +
      '<fence>\u00A6</fence>' +
      '</content>' +
      '<children>' +
      '<infixop>+' +
      '<content>' +
      '<operator>+</operator>' +
      '</content>' +
      '<children>' +
      '<identifier>d</identifier>' +
      '<fenced>' +
      '<content>' +
      '<fence>(</fence>' +
      '<fence>)</fence>' +
      '</content>' +
      '<children>' +
      '<infixop>+' +
      '<content>' +
      '<operator>+</operator>' +
      '</content>' +
      '<children>' +
      '<identifier>e</identifier>' +
      '<identifier>f</identifier>' +
      '</children>' +
      '</infixop>' +
      '</children>' +
      '</fenced>' +
      '</children>' +
      '</infixop>' +
      '</children>' +
      '</fenced>' +
      '</children>' +
      '</infixop>');
};


/**
 * Mixed with isolated bars.
 */
sre.SemanticTreeTest.prototype.testStreeMixedFencesWithBars = function() {
  this.brief = true;
  this.xpathBlacklist = ['descendant::punctuated/content'];
  // Set notation.
  this.executeTreeTest(
      '<mrow><mo>{</mo><mo>(</mo><mi>x</mi><mo>,</mo><mi>y</mi><mo>,</mo>' +
      '<mi>z</mi><mo>)</mo><mo>|</mo><mi>x</mi><mi>y</mi><mo>=</mo>' +
      '<mo>z</mo><mo>}</mo></mrow>',
      '<fenced>' +
      '<content>' +
      '<fence>{</fence>' +
      '<fence>}</fence>' +
      '</content>' +
      '<children>' +
      '<punctuated>' +
      '<children>' +
      '<fenced>' +
      '<content>' +
      '<fence>(</fence>' +
      '<fence>)</fence>' +
      '</content>' +
      '<children>' +
      '<punctuated>' +
      '<children>' +
      '<identifier>x</identifier>' +
      '<punctuation>,</punctuation>' +
      '<identifier>y</identifier>' +
      '<punctuation>,</punctuation>' +
      '<identifier>z</identifier>' +
      '</children>' +
      '</punctuated>' +
      '</children>' +
      '</fenced>' +
      '<punctuation>|</punctuation>' +
      '<relseq>=' +
      '<content>' +
      '<relation>=</relation>' +
      '</content>' +
      '<children>' +
      '<infixop>\u2062' +
      '<content>' +
      '<operator>\u2062</operator>' +
      '</content>' +
      '<children>' +
      '<identifier>x</identifier>' +
      '<identifier>y</identifier>' +
      '</children>' +
      '</infixop>' +
      '<identifier>z</identifier>' +
      '</children>' +
      '</relseq>' +
      '</children>' +
      '</punctuated>' +
      '</children>' +
      '</fenced>');
  // Disjunction of bracketed parallel statements.
  this.executeTreeTest(
      '<mrow><mo>[</mo><mi>a</mi><mo>&#x2016;</mo><mi>b</mi><mo>]</mo>' +
      '<mo>|</mo><mo>[</mo><mi>x</mi><mo>&#x2016;</mo><mi>y</mi><mo>]</mo>' +
      '</mrow>',
      '<punctuated>' +
      '<children>' +
      '<fenced>' +
      '<content>' +
      '<fence>[</fence>' +
      '<fence>]</fence>' +
      '</content>' +
      '<children>' +
      '<punctuated>' +
      '<children>' +
      '<identifier>a</identifier>' +
      '<punctuation>\u2016</punctuation>' +
      '<identifier>b</identifier>' +
      '</children>' +
      '</punctuated>' +
      '</children>' +
      '</fenced>' +
      '<punctuation>|</punctuation>' +
      '<fenced>' +
      '<content>' +
      '<fence>[</fence>' +
      '<fence>]</fence>' +
      '</content>' +
      '<children>' +
      '<punctuated>' +
      '<children>' +
      '<identifier>x</identifier>' +
      '<punctuation>\u2016</punctuation>' +
      '<identifier>y</identifier>' +
      '</children>' +
      '</punctuated>' +
      '</children>' +
      '</fenced>' +
      '</children>' +
      '</punctuated>'
  );
  // Metric over the above.
  this.executeTreeTest(
      '<mrow><mo>&#x2016;</mo><mo>[</mo><mi>a</mi><mo>&#x2016;</mo>' +
      '<mi>b</mi><mo>]</mo><mo>|</mo><mo>[</mo><mi>x</mi><mo>&#x2016;</mo>' +
      '<mi>y</mi><mo>]</mo><mo>&#x2016;</mo></mrow>',
      '<fenced>' +
      '<content>' +
      '<fence>\u2016</fence>' +
      '<fence>\u2016</fence>' +
      '</content>' +
      '<children>' +
      '<punctuated>' +
      '<children>' +
      '<fenced>' +
      '<content>' +
      '<fence>[</fence>' +
      '<fence>]</fence>' +
      '</content>' +
      '<children>' +
      '<punctuated>' +
      '<children>' +
      '<identifier>a</identifier>' +
      '<punctuation>\u2016</punctuation>' +
      '<identifier>b</identifier>' +
      '</children>' +
      '</punctuated>' +
      '</children>' +
      '</fenced>' +
      '<punctuation>|</punctuation>' +
      '<fenced>' +
      '<content>' +
      '<fence>[</fence>' +
      '<fence>]</fence>' +
      '</content>' +
      '<children>' +
      '<punctuated>' +
      '<children>' +
      '<identifier>x</identifier>' +
      '<punctuation>\u2016</punctuation>' +
      '<identifier>y</identifier>' +
      '</children>' +
      '</punctuated>' +
      '</children>' +
      '</fenced>' +
      '</children>' +
      '</punctuated>' +
      '</children>' +
      '</fenced>');
  // Mix of metrics and bracketed expression and single bars.
  this.executeTreeTest(
      '<mrow><mo>&#x2016;</mo><mo>[</mo><mi>a</mi><mo>&#x2016;</mo><mi>b</mi>' +
      '<mo>]</mo><mo>|</mo><mo>[</mo><mi>c</mi><mo>&#x2016;</mo>' +
      '<mo>&#x00A6;</mo><mi>d</mi><mo>]</mo><mo>&#x2016;</mo><mo>[</mo>' +
      '<mi>u</mi><mo>&#x2016;</mo><mi>v</mi><mo>]</mo><mo>|</mo><mi>x</mi>' +
      '<mo>&#x2016;</mo><mi>y</mi><mo>&#x00A6;</mo><mi>z</mi></mrow>',
      '<punctuated>' +
      '<children>' +
      '<infixop>\u2062' +
      '<content>' +
      '<operator>\u2062</operator>' +
      '</content>' +
      '<children>' +
      '<fenced>' +
      '<content>' +
      '<fence>\u2016</fence>' +
      '<fence>\u2016</fence>' +
      '</content>' +
      '<children>' +
      '<punctuated>' +
      '<children>' +
      '<fenced>' +
      '<content>' +
      '<fence>[</fence>' +
      '<fence>]</fence>' +
      '</content>' +
      '<children>' +
      '<punctuated>' +
      '<children>' +
      '<identifier>a</identifier>' +
      '<punctuation>\u2016</punctuation>' +
      '<identifier>b</identifier>' +
      '</children>' +
      '</punctuated>' +
      '</children>' +
      '</fenced>' +
      '<punctuation>|</punctuation>' +
      '<fenced>' +
      '<content>' +
      '<fence>[</fence>' +
      '<fence>]</fence>' +
      '</content>' +
      '<children>' +
      '<punctuated>' +
      '<children>' +
      '<identifier>c</identifier>' +
      '<punctuation>\u2016</punctuation>' +
      '<punctuation>\u00A6</punctuation>' +
      '<identifier>d</identifier>' +
      '</children>' +
      '</punctuated>' +
      '</children>' +
      '</fenced>' +
      '</children>' +
      '</punctuated>' +
      '</children>' +
      '</fenced>' +
      '<fenced>' +
      '<content>' +
      '<fence>[</fence>' +
      '<fence>]</fence>' +
      '</content>' +
      '<children>' +
      '<punctuated>' +
      '<children>' +
      '<identifier>u</identifier>' +
      '<punctuation>\u2016</punctuation>' +
      '<identifier>v</identifier>' +
      '</children>' +
      '</punctuated>' +
      '</children>' +
      '</fenced>' +
      '</children>' +
      '</infixop>' +
      '<punctuation>|</punctuation>' +
      '<identifier>x</identifier>' +
      '<punctuation>\u2016</punctuation>' +
      '<identifier>y</identifier>' +
      '<punctuation>\u00A6</punctuation>' +
      '<identifier>z</identifier>' +
      '</children>' +
      '</punctuated>');
  this.xpathBlacklist = [];
};


/**
 * Pathological cases with only opening fences.
 */
sre.SemanticTreeTest.prototype.testStreeOpeningFencesOnly = function() {
  this.brief = true;
  this.xpathBlacklist = ['descendant::punctuated/content'];
  // Single.
  this.executeTreeTest(
      '<mrow><mo>[</mo></mrow>',
      '<fence>[</fence>');
  // Single right.
  this.executeTreeTest(
      '<mrow><mi>a</mi><mo>[</mo></mrow>',
      '<punctuated>' +
      '<children>' +
      '<identifier>a</identifier>' +
      '<punctuation>[</punctuation>' +
      '</children>' +
      '</punctuated>');
  // Single middle.
  this.executeTreeTest(
      '<mrow><mi>a</mi><mo>[</mo><mi>b</mi></mrow>',
      '<punctuated>' +
      '<children>' +
      '<identifier>a</identifier>' +
      '<punctuation>[</punctuation>' +
      '<identifier>b</identifier>' +
      '</children>' +
      '</punctuated>');
  // Single left.
  this.executeTreeTest(
      '<mrow><mo>[</mo><mi>b</mi></mrow>',
      '<punctuated>' +
      '<children>' +
      '<punctuation>[</punctuation>' +
      '<identifier>b</identifier>' +
      '</children>' +
      '</punctuated>');
  // Multiple.
  this.executeTreeTest(
      '<mrow><mi>a</mi><mo>[</mo><mi>b</mi><mi>c</mi><mo>(</mo><mi>d</mi>' +
      '<mo>{</mo><mi>e</mi><mo>&#x3008;</mo><mi>f</mi></mrow>',
      '<punctuated>' +
      '<children>' +
      '<identifier>a</identifier>' +
      '<punctuation>[</punctuation>' +
      '<infixop>\u2062' +
      '<content>' +
      '<operator>\u2062</operator>' +
      '</content>' +
      '<children>' +
      '<identifier>b</identifier>' +
      '<identifier>c</identifier>' +
      '</children>' +
      '</infixop>' +
      '<punctuation>(</punctuation>' +
      '<identifier>d</identifier>' +
      '<punctuation>{</punctuation>' +
      '<identifier>e</identifier>' +
      '<punctuation>\u3008</punctuation>' +
      '<identifier>f</identifier>' +
      '</children>' +
      '</punctuated>');
  // Multiple plus inner fenced.
  this.executeTreeTest(
      '<mrow><mi>a</mi><mo>[</mo><mi>b</mi><mo>[</mo><mo>(</mo><mo>(</mo>' +
      '<mi>c</mi><mo>)</mo><mi>d</mi><mo>{</mo><mi>e</mi><mo>&#x3008;</mo>' +
      '<mi>f</mi></mrow>',
      '<punctuated>' +
      '<children>' +
      '<identifier>a</identifier>' +
      '<punctuation>[</punctuation>' +
      '<identifier>b</identifier>' +
      '<punctuation>[</punctuation>' +
      '<punctuation>(</punctuation>' +
      '<infixop>\u2062' +
      '<content>' +
      '<operator>\u2062</operator>' +
      '</content>' +
      '<children>' +
      '<fenced>' +
      '<content>' +
      '<fence>(</fence>' +
      '<fence>)</fence>' +
      '</content>' +
      '<children>' +
      '<identifier>c</identifier>' +
      '</children>' +
      '</fenced>' +
      '<identifier>d</identifier>' +
      '</children>' +
      '</infixop>' +
      '<punctuation>{</punctuation>' +
      '<identifier>e</identifier>' +
      '<punctuation>\u3008</punctuation>' +
      '<identifier>f</identifier>' +
      '</children>' +
      '</punctuated>');
  this.xpathBlacklist = [];
};


/**
 * Pathological cases with only closing fences.
 */
sre.SemanticTreeTest.prototype.testStreeClosingFencesOnly = function() {
  this.brief = true;
  this.xpathBlacklist = ['descendant::punctuated/content'];
  // Single.
  this.executeTreeTest(
      '<mrow><mo>]</mo></mrow>',
      '<fence>]</fence>');
  // Single right.
  this.executeTreeTest(
      '<mrow><mi>a</mi><mo>]</mo></mrow>',
      '<punctuated>' +
      '<children>' +
      '<identifier>a</identifier>' +
      '<punctuation>]</punctuation>' +
      '</children>' +
      '</punctuated>');
  // Single middle.
  this.executeTreeTest(
      '<mrow><mi>a</mi><mo>]</mo><mi>b</mi></mrow>',
      '<punctuated>' +
      '<children>' +
      '<identifier>a</identifier>' +
      '<punctuation>]</punctuation>' +
      '<identifier>b</identifier>' +
      '</children>' +
      '</punctuated>');
  // Single left.
  this.executeTreeTest(
      '<mrow><mo>]</mo><mi>b</mi></mrow>',
      '<punctuated>' +
      '<children>' +
      '<punctuation>]</punctuation>' +
      '<identifier>b</identifier>' +
      '</children>' +
      '</punctuated>');
  // Multiple.
  this.executeTreeTest(
      '<mrow><mi>a</mi><mo>]</mo><mi>b</mi><mi>c</mi><mo>)</mo><mi>d</mi>' +
      '<mo>}</mo><mi>e</mi><mo>&#x3009;</mo><mi>f</mi></mrow>',
      '<punctuated>' +
      '<children>' +
      '<identifier>a</identifier>' +
      '<punctuation>]</punctuation>' +
      '<infixop>\u2062' +
      '<content>' +
      '<operator>\u2062</operator>' +
      '</content>' +
      '<children>' +
      '<identifier>b</identifier>' +
      '<identifier>c</identifier>' +
      '</children>' +
      '</infixop>' +
      '<punctuation>)</punctuation>' +
      '<identifier>d</identifier>' +
      '<punctuation>}</punctuation>' +
      '<identifier>e</identifier>' +
      '<punctuation>\u3009</punctuation>' +
      '<identifier>f</identifier>' +
      '</children>' +
      '</punctuated>');
  // Multiple plus inner fenced.
  this.executeTreeTest(
      '<mrow><mi>a</mi><mo>]</mo><mi>b</mi><mo>]</mo><mo>(</mo><mi>c</mi>' +
      '<mo>)</mo><mo>)</mo><mi>d</mi><mo>}</mo><mi>e</mi><mo>&#x3009;</mo>' +
      '<mi>f</mi></mrow>',
      '<punctuated>' +
      '<children>' +
      '<identifier>a</identifier>' +
      '<punctuation>]</punctuation>' +
      '<identifier>b</identifier>' +
      '<punctuation>]</punctuation>' +
      '<fenced>' +
      '<content>' +
      '<fence>(</fence>' +
      '<fence>)</fence>' +
      '</content>' +
      '<children>' +
      '<identifier>c</identifier>' +
      '</children>' +
      '</fenced>' +
      '<punctuation>)</punctuation>' +
      '<identifier>d</identifier>' +
      '<punctuation>}</punctuation>' +
      '<identifier>e</identifier>' +
      '<punctuation>\u3009</punctuation>' +
      '<identifier>f</identifier>' +
      '</children>' +
      '</punctuated>');
  this.xpathBlacklist = [];
};


/**
 * Pathological cases with only neutral fences.
 */
sre.SemanticTreeTest.prototype.testStreeNeutralFencesOnly = function() {
  this.brief = true;
  this.xpathBlacklist = ['descendant::punctuated/content'];
  // Single.
  this.executeTreeTest(
      '<mrow><mo>|</mo></mrow>',
      '<fence>|</fence>');
  // Single right.
  this.executeTreeTest(
      '<mrow><mi>a</mi><mo>|</mo></mrow>',
      '<punctuated>' +
      '<children>' +
      '<identifier>a</identifier>' +
      '<punctuation>|</punctuation>' +
      '</children>' +
      '</punctuated>');
  // Single middle.
  this.executeTreeTest(
      '<mrow><mi>a</mi><mo>|</mo><mi>b</mi></mrow>',
      '<punctuated>' +
      '<children>' +
      '<identifier>a</identifier>' +
      '<punctuation>|</punctuation>' +
      '<identifier>b</identifier>' +
      '</children>' +
      '</punctuated>');
  // Single left.
  this.executeTreeTest(
      '<mrow><mo>|</mo><mi>b</mi></mrow>',
      '<punctuated>' +
      '<children>' +
      '<punctuation>|</punctuation>' +
      '<identifier>b</identifier>' +
      '</children>' +
      '</punctuated>');
  // Two different bars.
  this.executeTreeTest(
      '<mrow><mi>a</mi><mo>|</mo><mi>b</mi><mo>&#x00A6;</mo><mi>c</mi></mrow>',
      '<punctuated>' +
      '<children>' +
      '<identifier>a</identifier>' +
      '<punctuation>|</punctuation>' +
      '<identifier>b</identifier>' +
      '<punctuation>\u00A6</punctuation>' +
      '<identifier>c</identifier>' +
      '</children>' +
      '</punctuated>');
  // Three different bars.
  this.executeTreeTest(
      '<mrow><mi>a</mi><mo>&#x2016;</mo><mi>b</mi><mo>|</mo><mi>c</mi>' +
      '<mo>&#x00A6;</mo><mi>d</mi></mrow>',
      '<punctuated>' +
      '<children>' +
      '<identifier>a</identifier>' +
      '<punctuation>\u2016</punctuation>' +
      '<identifier>b</identifier>' +
      '<punctuation>|</punctuation>' +
      '<identifier>c</identifier>' +
      '<punctuation>\u00A6</punctuation>' +
      '<identifier>d</identifier>' +
      '</children>' +
      '</punctuated>');
  // Multiple plus inner fenced.
  this.executeTreeTest(
      '<mrow><mo>&#x2016;</mo><mo>[</mo><mi>a</mi><mo>&#x2016;</mo><mi>b</mi>' +
      '<mo>]</mo><mo>&#x2016;</mo><mo>|</mo><mi>x</mi><mo>&#x2016;</mo>' +
      '<mi>y</mi><mo>&#x00A6;</mo><mi>z</mi></mrow>',
      '<punctuated>' +
      '<children>' +
      '<fenced>' +
      '<content>' +
      '<fence>\u2016</fence>' +
      '<fence>\u2016</fence>' +
      '</content>' +
      '<children>' +
      '<fenced>' +
      '<content>' +
      '<fence>[</fence>' +
      '<fence>]</fence>' +
      '</content>' +
      '<children>' +
      '<punctuated>' +
      '<children>' +
      '<identifier>a</identifier>' +
      '<punctuation>\u2016</punctuation>' +
      '<identifier>b</identifier>' +
      '</children>' +
      '</punctuated>' +
      '</children>' +
      '</fenced>' +
      '</children>' +
      '</fenced>' +
      '<punctuation>|</punctuation>' +
      '<identifier>x</identifier>' +
      '<punctuation>\u2016</punctuation>' +
      '<identifier>y</identifier>' +
      '<punctuation>\u00A6</punctuation>' +
      '<identifier>z</identifier>' +
      '</children>' +
      '</punctuated>');
  this.xpathBlacklist = [];
};


/**
 * Pathological cases with mixed fences.
 */
sre.SemanticTreeTest.prototype.testStreeMixedUnmatchedFences = function() {
  this.brief = true;
  this.xpathBlacklist = ['descendant::punctuated/content'];
  // Close, neutral, open.
  this.executeTreeTest(
      '<mrow><mo>]</mo><mo>&#x2016;</mo><mi>b</mi><mo>|</mo><mi>c</mi>' +
      '<mo>(</mo></mrow>',
      '<punctuated>' +
      '<children>' +
      '<punctuation>]</punctuation>' +
      '<punctuation>\u2016</punctuation>' +
      '<identifier>b</identifier>' +
      '<punctuation>|</punctuation>' +
      '<identifier>c</identifier>' +
      '<punctuation>(</punctuation>' +
      '</children>' +
      '</punctuated>');
  // Neutrals and close.
  this.executeTreeTest(
      '<mrow><mi>a</mi><mo>&#x2016;</mo><mi>b</mi><mo>|</mo><mi>c</mi>' +
      '<mo>&#x00A6;</mo><mi>d</mi><mo>]</mo><mi>e</mi></mrow>',
      '<punctuated>' +
      '<children>' +
      '<identifier>a</identifier>' +
      '<punctuation>\u2016</punctuation>' +
      '<identifier>b</identifier>' +
      '<punctuation>|</punctuation>' +
      '<identifier>c</identifier>' +
      '<punctuation>\u00A6</punctuation>' +
      '<identifier>d</identifier>' +
      '<punctuation>]</punctuation>' +
      '<identifier>e</identifier>' +
      '</children>' +
      '</punctuated>');
  // Neutrals and open.
  this.executeTreeTest(
      '<mrow><mo>[</mo><mi>a</mi><mo>&#x2016;</mo><mi>b</mi><mo>|</mo>' +
      '<mi>c</mi><mo>&#x00A6;</mo><mi>d</mi></mrow>',
      '<punctuated>' +
      '<children>' +
      '<punctuation>[</punctuation>' +
      '<identifier>a</identifier>' +
      '<punctuation>\u2016</punctuation>' +
      '<identifier>b</identifier>' +
      '<punctuation>|</punctuation>' +
      '<identifier>c</identifier>' +
      '<punctuation>\u00A6</punctuation>' +
      '<identifier>d</identifier>' +
      '</children>' +
      '</punctuated>');
  // Multiple fences, fenced and operations
  this.executeTreeTest(
      '<mrow><mo>&#x2016;</mo><mo>[</mo><mi>a</mi><mo>&#x2016;</mo><mi>b</mi>' +
      '<mo>]</mo><mo>|</mo><mo>[</mo><mi>c</mi><mo>&#x2016;</mo>' +
      '<mo>&#x00A6;</mo><mi>d</mi><mo>]</mo><mo>&#x2016;</mo><mo>|</mo>' +
      '<mi>x</mi><mo>&#x2016;</mo><mi>y</mi><mo>&#x00A6;</mo><mi>z</mi>' +
      '<mo>]</mo></mrow>',
      '<punctuated>' +
      '<children>' +
      '<fenced>' +
      '<content>' +
      '<fence>\u2016</fence>' +
      '<fence>\u2016</fence>' +
      '</content>' +
      '<children>' +
      '<punctuated>' +
      '<children>' +
      '<fenced>' +
      '<content>' +
      '<fence>[</fence>' +
      '<fence>]</fence>' +
      '</content>' +
      '<children>' +
      '<punctuated>' +
      '<children>' +
      '<identifier>a</identifier>' +
      '<punctuation>\u2016</punctuation>' +
      '<identifier>b</identifier>' +
      '</children>' +
      '</punctuated>' +
      '</children>' +
      '</fenced>' +
      '<punctuation>|</punctuation>' +
      '<fenced>' +
      '<content>' +
      '<fence>[</fence>' +
      '<fence>]</fence>' +
      '</content>' +
      '<children>' +
      '<punctuated>' +
      '<children>' +
      '<identifier>c</identifier>' +
      '<punctuation>\u2016</punctuation>' +
      '<punctuation>\u00A6</punctuation>' +
      '<identifier>d</identifier>' +
      '</children>' +
      '</punctuated>' +
      '</children>' +
      '</fenced>' +
      '</children>' +
      '</punctuated>' +
      '</children>' +
      '</fenced>' +
      '<punctuation>|</punctuation>' +
      '<identifier>x</identifier>' +
      '<punctuation>\u2016</punctuation>' +
      '<identifier>y</identifier>' +
      '<punctuation>\u00A6</punctuation>' +
      '<identifier>z</identifier>' +
      '<punctuation>]</punctuation>' +
      '</children>' +
      '</punctuated>');
  // Multiple fences, fenced and operations
  this.executeTreeTest(
      '<mrow><mo>&#x2016;</mo><mo>]</mo><mo>&#x00A6;</mo><mo>&#x2016;</mo>' +
      '<mo>[</mo><mo>|</mo><mo>[</mo><mi>a</mi><mo>&#x2016;</mo><mi>b</mi>' +
      '<mo>]</mo><mo>&#x2016;</mo><mo>|</mo><mi>[</mi><mo>&#x2016;</mo>' +
      '<mi>y</mi><mo>&#x00A6;</mo><mi>z</mi></mrow>',
      '<punctuated>' +
      '<children>' +
      '<fenced>' +
      '<content>' +
      '<fence>\u2016</fence>' +
      '<fence>\u2016</fence>' +
      '</content>' +
      '<children>' +
      '<punctuated>' +
      '<children>' +
      '<punctuation>]</punctuation>' +
      '<punctuation>\u00A6</punctuation>' +
      '</children>' +
      '</punctuated>' +
      '</children>' +
      '</fenced>' +
      '<punctuation>[</punctuation>' +
      '<fenced>' +
      '<content>' +
      '<fence>|</fence>' +
      '<fence>|</fence>' +
      '</content>' +
      '<children>' +
      '<punctuated>' +
      '<children>' +
      '<fenced>' +
      '<content>' +
      '<fence>[</fence>' +
      '<fence>]</fence>' +
      '</content>' +
      '<children>' +
      '<punctuated>' +
      '<children>' +
      '<identifier>a</identifier>' +
      '<punctuation>\u2016</punctuation>' +
      '<identifier>b</identifier>' +
      '</children>' +
      '</punctuated>' +
      '</children>' +
      '</fenced>' +
      '<punctuation>\u2016</punctuation>' +
      '</children>' +
      '</punctuated>' +
      '</children>' +
      '</fenced>' +
      '<punctuation>[</punctuation>' +
      '<punctuation>\u2016</punctuation>' +
      '<identifier>y</identifier>' +
      '<punctuation>\u00A6</punctuation>' +
      '<identifier>z</identifier>' +
      '</children>' +
      '</punctuated>');
  // Multiple fences, fenced and operations
  this.executeTreeTest(
      '<mrow><mo>&#x2016;</mo><mo>[</mo><mi>a</mi><mo>&#x00A6;</mo>' +
      '<mo>&#x2016;</mo><mo>[</mo><mo>+</mo><mo>[</mo><mi>b</mi>' +
      '<mo>&#x2016;</mo><mi>c</mi><mo>]</mo><mo>+</mo><mo>&#x2016;</mo>' +
      '<mo>|</mo><mi>d</mi><mo>+</mo><mi>e</mi><mi>[</mi><mo>&#x2016;</mo>' +
      '<mi>y</mi><mo>&#x00A6;</mo><mo>+</mo><mi>z</mi></mrow>',
      '<punctuated>' +
      '<children>' +
      '<punctuation>\u2016</punctuation>' +
      '<punctuation>[</punctuation>' +
      '<identifier>a</identifier>' +
      '<punctuation>\u00A6</punctuation>' +
      '<punctuation>\u2016</punctuation>' +
      '<punctuation>[</punctuation>' +
      '<postfixop>+' +
      '<content>' +
      '<operator>+</operator>' +
      '</content>' +
      '<children>' +
      '<prefixop>+' +
      '<content>' +
      '<operator>+</operator>' +
      '</content>' +
      '<children>' +
      '<fenced>' +
      '<content>' +
      '<fence>[</fence>' +
      '<fence>]</fence>' +
      '</content>' +
      '<children>' +
      '<punctuated>' +
      '<children>' +
      '<identifier>b</identifier>' +
      '<punctuation>\u2016</punctuation>' +
      '<identifier>c</identifier>' +
      '</children>' +
      '</punctuated>' +
      '</children>' +
      '</fenced>' +
      '</children>' +
      '</prefixop>' +
      '</children>' +
      '</postfixop>' +
      '<punctuation>\u2016</punctuation>' +
      '<punctuation>|</punctuation>' +
      '<infixop>+' +
      '<content>' +
      '<operator>+</operator>' +
      '</content>' +
      '<children>' +
      '<identifier>d</identifier>' +
      '<identifier>e</identifier>' +
      '</children>' +
      '</infixop>' +
      '<punctuation>[</punctuation>' +
      '<punctuation>\u2016</punctuation>' +
      '<identifier>y</identifier>' +
      '<punctuation>\u00A6</punctuation>' +
      '<prefixop>+' +
      '<content>' +
      '<operator>+</operator>' +
      '</content>' +
      '<children>' +
      '<identifier>z</identifier>' +
      '</children>' +
      '</prefixop>' +
      '</children>' +
      '</punctuated>');
  this.xpathBlacklist = [];
};


/**
 * Square roots
 */
sre.SemanticTreeTest.prototype.testStreeSquareRoots = function() {
  this.brief = false;
  this.executeTreeTest(
      '<msqrt></msqrt>',
      '<sqrt role="unknown" id="1">' +
      '<children>' +
      '<empty role="unknown" id="0"/>' +
      '</children>' +
      '</sqrt>'
  );
  this.executeTreeTest(
      '<msqrt><mi>x</mi></msqrt>',
      '<sqrt role="unknown" id="1">' +
      '<children>' +
      '<identifier role="latinletter" font="italic" id="0">x</identifier>' +
      '</children>' +
      '</sqrt>'
  );
  this.executeTreeTest(
      '<msqrt><msqrt><mi>x</mi></msqrt></msqrt>',
      '<sqrt role="unknown" id="2">' +
      '<children>' +
      '<sqrt role="unknown" id="1">' +
      '<children>' +
      '<identifier role="latinletter" font="italic" id="0">x</identifier>' +
      '</children>' +
      '</sqrt>' +
      '</children>' +
      '</sqrt>'
  );
  this.executeTreeTest(
      '<msqrt><mi>x</mi><mi>n</mi></msqrt>',
      '<sqrt role="unknown" id="4">' +
      '<children>' +
      '<infixop role="implicit" id="3">' +
      '⁢' +
      '<content>' +
      '<operator role="multiplication" id="2">⁢</operator>' +
      '</content>' +
      '<children>' +
      '<identifier role="latinletter" font="italic" id="0">x</identifier>' +
      '<identifier role="latinletter" font="italic" id="1">n</identifier>' +
      '</children>' +
      '</infixop>' +
      '</children>' +
      '</sqrt>'
  );
  this.executeTreeTest(
      '<msqrt><msqrt><msqrt><mi>x</mi></msqrt></msqrt><mi>y</mi></msqrt>',
      '<sqrt role="unknown" id="6">' +
      '<children>' +
      '<infixop role="implicit" id="5">' +
      '⁢' +
      '<content>' +
      '<operator role="multiplication" id="4">⁢</operator>' +
      '</content>' +
      '<children>' +
      '<sqrt role="unknown" id="2">' +
      '<children>' +
      '<sqrt role="unknown" id="1">' +
      '<children>' +
      '<identifier role="latinletter" font="italic" id="0">x</identifier>' +
      '</children>' +
      '</sqrt>' +
      '</children>' +
      '</sqrt>' +
      '<identifier role="latinletter" font="italic" id="3">y</identifier>' +
      '</children>' +
      '</infixop>' +
      '</children>' +
      '</sqrt>'
  );
};


/**
 * Regular roots
 */
sre.SemanticTreeTest.prototype.testStreeRegularRoots = function() {
  this.brief = false;
  // Not sure if that makes even sense.
  // this.executeTreeTest('<mroot></mroot>');
  this.executeTreeTest(
      '<mroot><mi>x</mi><mi>n</mi></mroot>',
      '<root role="unknown" id="2">' +
      '<children>' +
      '<identifier role="latinletter" font="italic" id="0">n</identifier>' +
      '<identifier role="latinletter" font="italic" id="1">x</identifier>' +
      '</children>' +
      '</root>'
  );
  this.executeTreeTest(
      '<mroot><mrow><mi>x</mi><mo>+</mo><mi>y</mi></mrow><mrow><mi>n</mi>' +
      '<mo>+</mo><mn>1</mn></mrow></mroot>',
      '<root role="unknown" id="8">' +
      '<children>' +
      '<infixop role="addition" id="3">' +
      '+' +
      '<content>' +
      '<operator role="addition" id="1">+</operator>' +
      '</content>' +
      '<children>' +
      '<identifier role="latinletter" font="italic" id="0">n</identifier>' +
      '<number role="integer" font="normal" id="2">1</number>' +
      '</children>' +
      '</infixop>' +
      '<infixop role="addition" id="7">' +
      '+' +
      '<content>' +
      '<operator role="addition" id="5">+</operator>' +
      '</content>' +
      '<children>' +
      '<identifier role="latinletter" font="italic" id="4">x</identifier>' +
      '<identifier role="latinletter" font="italic" id="6">y</identifier>' +
      '</children>' +
      '</infixop>' +
      '</children>' +
      '</root>'
  );
  this.executeTreeTest(
      '<mroot><mroot><mi>x</mi><mi>n</mi></mroot><mi>m</mi></mroot>',
      '<root role="unknown" id="4">' +
      '<children>' +
      '<identifier role="latinletter" font="italic" id="0">m</identifier>' +
      '<root role="unknown" id="3">' +
      '<children>' +
      '<identifier role="latinletter" font="italic" id="1">n</identifier>' +
      '<identifier role="latinletter" font="italic" id="2">x</identifier>' +
      '</children>' +
      '</root>' +
      '</children>' +
      '</root>'
  );
  this.executeTreeTest(
      '<mroot><mrow><mroot><mi>x</mi><mi>n</mi></mroot><mroot><mi>y</mi>' +
      '<mi>l</mi></mroot></mrow><mi>m</mi></mroot>',
      '<root role="unknown" id="9">' +
      '<children>' +
      '<identifier role="latinletter" font="italic" id="0">m</identifier>' +
      '<infixop role="implicit" id="8">' +
      '⁢' +
      '<content>' +
      '<operator role="multiplication" id="7">⁢</operator>' +
      '</content>' +
      '<children>' +
      '<root role="unknown" id="3">' +
      '<children>' +
      '<identifier role="latinletter" font="italic" id="1">n</identifier>' +
      '<identifier role="latinletter" font="italic" id="2">x</identifier>' +
      '</children>' +
      '</root>' +
      '<root role="unknown" id="6">' +
      '<children>' +
      '<identifier role="latinletter" font="italic" id="4">l</identifier>' +
      '<identifier role="latinletter" font="italic" id="5">y</identifier>' +
      '</children>' +
      '</root>' +
      '</children>' +
      '</infixop>' +
      '</children>' +
      '</root>'
  );
};


/**
 * Mixed roots
 */
sre.SemanticTreeTest.prototype.testStreeMixedRoots = function() {
  this.brief = false;
  this.executeTreeTest(
      '<msqrt><mroot><mi>x</mi><mi>n</mi></mroot></msqrt>',
      '<sqrt role="unknown" id="3">' +
      '<children>' +
      '<root role="unknown" id="2">' +
      '<children>' +
      '<identifier role="latinletter" font="italic" id="0">n</identifier>' +
      '<identifier role="latinletter" font="italic" id="1">x</identifier>' +
      '</children>' +
      '</root>' +
      '</children>' +
      '</sqrt>'
  );
  this.executeTreeTest(
      '<mroot><msqrt><mi>x</mi></msqrt><mi>n</mi></mroot>',
      '<root role="unknown" id="3">' +
      '<children>' +
      '<identifier role="latinletter" font="italic" id="0">n</identifier>' +
      '<sqrt role="unknown" id="2">' +
      '<children>' +
      '<identifier role="latinletter" font="italic" id="1">x</identifier>' +
      '</children>' +
      '</sqrt>' +
      '</children>' +
      '</root>'
  );
  this.executeTreeTest(
      '<mroot><msqrt><mi>x</mi><mi>y</mi></msqrt><mi>n</mi></mroot>',
      '<root role="unknown" id="6">' +
      '<children>' +
      '<identifier role="latinletter" font="italic" id="0">n</identifier>' +
      '<sqrt role="unknown" id="5">' +
      '<children>' +
      '<infixop role="implicit" id="4">⁢' +
      '<content>' +
      '<operator role="multiplication" id="3">⁢</operator>' +
      '</content>' +
      '<children>' +
      '<identifier role="latinletter" font="italic" id="1">x</identifier>' +
      '<identifier role="latinletter" font="italic" id="2">y</identifier>' +
      '</children>' +
      '</infixop>' +
      '</children>' +
      '</sqrt>' +
      '</children>' +
      '</root>'
  );
};


/**
 * Simple function applications
 */
sre.SemanticTreeTest.prototype.testStreeSimpleFuncsSingle = function() {
  this.brief = true;
  this.executeTreeTest(
      '<mrow><mi>f</mi></mrow>',
      '<identifier>f</identifier>');

  this.executeTreeTest(
      '<mrow><mi>f</mi><mo>(</mo><mi>x</mi><mo>)</mo></mrow>',
      '<appl>' +
      '<content>' +
      '<punctuation>\u2061</punctuation>' +
      '<identifier>f</identifier>' +
      '</content>' +
      '<children>' +
      '<identifier>f</identifier>' +
      '<fenced>' +
      '<content>' +
      '<fence>(</fence>' +
      '<fence>)</fence>' +
      '</content>' +
      '<children>' +
      '<identifier>x</identifier>' +
      '</children>' +
      '</fenced>' +
      '</children>' +
      '</appl>');

  this.executeTreeTest(
      '<mrow><mi>f</mi><mo>(</mo><mi>x</mi><mi>y</mi><mo>)</mo></mrow>',
      '<appl>' +
      '<content>' +
      '<punctuation>\u2061</punctuation>' +
      '<identifier>f</identifier>' +
      '</content>' +
      '<children>' +
      '<identifier>f</identifier>' +
      '<fenced>' +
      '<content>' +
      '<fence>(</fence>' +
      '<fence>)</fence>' +
      '</content>' +
      '<children>' +
      '<infixop>\u2062' +
      '<content>' +
      '<operator>\u2062</operator>' +
      '</content>' +
      '<children>' +
      '<identifier>x</identifier>' +
      '<identifier>y</identifier>' +
      '</children>' +
      '</infixop>' +
      '</children>' +
      '</fenced>' +
      '</children>' +
      '</appl>');

  this.executeTreeTest(
      '<mrow><mi>f</mi><mo>(</mo><mi>x</mi><mo>,</mo><mi>y</mi>' +
      '<mo>,</mo><mi>z</mi><mo>)</mo></mrow>',
      '<appl>' +
      '<content>' +
      '<punctuation>\u2061</punctuation>' +
      '<identifier>f</identifier>' +
      '</content>' +
      '<children>' +
      '<identifier>f</identifier>' +
      '<fenced>' +
      '<content>' +
      '<fence>(</fence>' +
      '<fence>)</fence>' +
      '</content>' +
      '<children>' +
      '<punctuated>' +
      '<content>' +
      '<punctuation>,</punctuation>' +
      '<punctuation>,</punctuation>' +
      '</content>' +
      '<children>' +
      '<identifier>x</identifier>' +
      '<punctuation>,</punctuation>' +
      '<identifier>y</identifier>' +
      '<punctuation>,</punctuation>' +
      '<identifier>z</identifier>' +
      '</children>' +
      '</punctuated>' +
      '</children>' +
      '</fenced>' +
      '</children>' +
      '</appl>');

  this.executeTreeTest(
      '<mrow><mi>f</mi><mo>(</mo><msup><mi>x</mi><mn>2</mn></msup>' +
      '<mo>)</mo></mrow>',
      '<appl>' +
      '<content>' +
      '<punctuation>\u2061</punctuation>' +
      '<identifier>f</identifier>' +
      '</content>' +
      '<children>' +
      '<identifier>f</identifier>' +
      '<fenced>' +
      '<content>' +
      '<fence>(</fence>' +
      '<fence>)</fence>' +
      '</content>' +
      '<children>' +
      '<superscript>' +
      '<children>' +
      '<identifier>x</identifier>' +
      '<number>2</number>' +
      '</children>' +
      '</superscript>' +
      '</children>' +
      '</fenced>' +
      '</children>' +
      '</appl>');

  this.executeTreeTest(
      '<mrow><mi>f</mi><mo>(</mo><msub><mi>x</mi><mn>2</mn></msub>' +
      '<mo>)</mo></mrow>',
      '<appl>' +
      '<content>' +
      '<punctuation>\u2061</punctuation>' +
      '<identifier>f</identifier>' +
      '</content>' +
      '<children>' +
      '<identifier>f</identifier>' +
      '<fenced>' +
      '<content>' +
      '<fence>(</fence>' +
      '<fence>)</fence>' +
      '</content>' +
      '<children>' +
      '<subscript>' +
      '<children>' +
      '<identifier>x</identifier>' +
      '<number>2</number>' +
      '</children>' +
      '</subscript>' +
      '</children>' +
      '</fenced>' +
      '</children>' +
      '</appl>');

  this.executeTreeTest(
      '<mrow><mi>f</mi><mo>(</mo><msubsup><mi>x</mi><mn>2</mn>' +
      '<mn>1</mn></msubsup><mo>)</mo></mrow>',
      '<appl>' +
      '<content>' +
      '<punctuation>\u2061</punctuation>' +
      '<identifier>f</identifier>' +
      '</content>' +
      '<children>' +
      '<identifier>f</identifier>' +
      '<fenced>' +
      '<content>' +
      '<fence>(</fence>' +
      '<fence>)</fence>' +
      '</content>' +
      '<children>' +
      '<superscript>' +
      '<children>' +
      '<subscript>' +
      '<children>' +
      '<identifier>x</identifier>' +
      '<number>2</number>' +
      '</children>' +
      '</subscript>' +
      '<number>1</number>' +
      '</children>' +
      '</superscript>' +
      '</children>' +
      '</fenced>' +
      '</children>' +
      '</appl>');

  this.executeTreeTest(
      '<mrow><mi>f</mi><mo>(</mo><mover><mi>x</mi><mn>2</mn></mover>' +
      '<mo>)</mo></mrow>',
      '<appl>' +
      '<content>' +
      '<punctuation>\u2061</punctuation>' +
      '<identifier>f</identifier>' +
      '</content>' +
      '<children>' +
      '<identifier>f</identifier>' +
      '<fenced>' +
      '<content>' +
      '<fence>(</fence>' +
      '<fence>)</fence>' +
      '</content>' +
      '<children>' +
      '<overscore>' +
      '<children>' +
      '<identifier>x</identifier>' +
      '<number>2</number>' +
      '</children>' +
      '</overscore>' +
      '</children>' +
      '</fenced>' +
      '</children>' +
      '</appl>');

  this.executeTreeTest(
      '<mrow><mi>f</mi><mo>(</mo><munder><mi>x</mi><mn>2</mn></munder>' +
      '<mo>)</mo></mrow>',
      '<appl>' +
      '<content>' +
      '<punctuation>\u2061</punctuation>' +
      '<identifier>f</identifier>' +
      '</content>' +
      '<children>' +
      '<identifier>f</identifier>' +
      '<fenced>' +
      '<content>' +
      '<fence>(</fence>' +
      '<fence>)</fence>' +
      '</content>' +
      '<children>' +
      '<underscore>' +
      '<children>' +
      '<identifier>x</identifier>' +
      '<number>2</number>' +
      '</children>' +
      '</underscore>' +
      '</children>' +
      '</fenced>' +
      '</children>' +
      '</appl>');

  this.executeTreeTest(
      '<mrow><mi>f</mi><mo>(</mo><munderover><mi>x</mi><mn>2</mn>' +
      '<mn>1</mn></munderover><mo>)</mo></mrow>',
      '<appl>' +
      '<content>' +
      '<punctuation>\u2061</punctuation>' +
      '<identifier>f</identifier>' +
      '</content>' +
      '<children>' +
      '<identifier>f</identifier>' +
      '<fenced>' +
      '<content>' +
      '<fence>(</fence>' +
      '<fence>)</fence>' +
      '</content>' +
      '<children>' +
      '<overscore>' +
      '<children>' +
      '<underscore>' +
      '<children>' +
      '<identifier>x</identifier>' +
      '<number>2</number>' +
      '</children>' +
      '</underscore>' +
      '<number>1</number>' +
      '</children>' +
      '</overscore>' +
      '</children>' +
      '</fenced>' +
      '</children>' +
      '</appl>');

  this.executeTreeTest(
      '<mrow><mi>f</mi><mo>(</mo><mfrac><mn>1</mn><mn>2</mn></mfrac>' +
      '<mo>)</mo></mrow>',
      '<appl>' +
      '<content>' +
      '<punctuation>\u2061</punctuation>' +
      '<identifier>f</identifier>' +
      '</content>' +
      '<children>' +
      '<identifier>f</identifier>' +
      '<fenced>' +
      '<content>' +
      '<fence>(</fence>' +
      '<fence>)</fence>' +
      '</content>' +
      '<children>' +
      '<fraction>' +
      '<children>' +
      '<number>1</number>' +
      '<number>2</number>' +
      '</children>' +
      '</fraction>' +
      '</children>' +
      '</fenced>' +
      '</children>' +
      '</appl>');

  this.executeTreeTest(
      '<mrow><mi>f</mi><mo>(</mo><mi>x</mi><mo>+</mo><mi>y</mi>' +
      '<mo>)</mo></mrow>',
      '<infixop>\u2062' +
      '<content>' +
      '<operator>\u2062</operator>' +
      '</content>' +
      '<children>' +
      '<identifier>f</identifier>' +
      '<fenced>' +
      '<content>' +
      '<fence>(</fence>' +
      '<fence>)</fence>' +
      '</content>' +
      '<children>' +
      '<infixop>+' +
      '<content>' +
      '<operator>+</operator>' +
      '</content>' +
      '<children>' +
      '<identifier>x</identifier>' +
      '<identifier>y</identifier>' +
      '</children>' +
      '</infixop>' +
      '</children>' +
      '</fenced>' +
      '</children>' +
      '</infixop>');
};


/**
 * Simple functions with surrounding operators.
 */
sre.SemanticTreeTest.prototype.testStreeSimpleFuncsWithOps = function() {
  this.brief = true;
  this.executeTreeTest(
      '<mrow><mn>1</mn><mo>+</mo><mi>f</mi><mo>(</mo><mi>x</mi>' +
      '<mo>)</mo></mrow>',
      '<infixop>+' +
      '<content>' +
      '<operator>+</operator>' +
      '</content>' +
      '<children>' +
      '<number>1</number>' +
      '<appl>' +
      '<content>' +
      '<punctuation>\u2061</punctuation>' +
      '<identifier>f</identifier>' +
      '</content>' +
      '<children>' +
      '<identifier>f</identifier>' +
      '<fenced>' +
      '<content>' +
      '<fence>(</fence>' +
      '<fence>)</fence>' +
      '</content>' +
      '<children>' +
      '<identifier>x</identifier>' +
      '</children>' +
      '</fenced>' +
      '</children>' +
      '</appl>' +
      '</children>' +
      '</infixop>');

  this.executeTreeTest(
      '<mrow><mi>f</mi><mo>(</mo><mi>x</mi><mo>)</mo><mo>+</mo>' +
      '<mn>2</mn></mrow>',
      '<infixop>+' +
      '<content>' +
      '<operator>+</operator>' +
      '</content>' +
      '<children>' +
      '<appl>' +
      '<content>' +
      '<punctuation>\u2061</punctuation>' +
      '<identifier>f</identifier>' +
      '</content>' +
      '<children>' +
      '<identifier>f</identifier>' +
      '<fenced>' +
      '<content>' +
      '<fence>(</fence>' +
      '<fence>)</fence>' +
      '</content>' +
      '<children>' +
      '<identifier>x</identifier>' +
      '</children>' +
      '</fenced>' +
      '</children>' +
      '</appl>' +
      '<number>2</number>' +
      '</children>' +
      '</infixop>');

  this.executeTreeTest(
      '<mrow><mn>1</mn><mo>+</mo><mi>f</mi><mo>(</mo><mi>x</mi><mo>)</mo>' +
      '<mo>+</mo><mn>2</mn></mrow>',
      '<infixop>+' +
      '<content>' +
      '<operator>+</operator>' +
      '<operator>+</operator>' +
      '</content>' +
      '<children>' +
      '<number>1</number>' +
      '<appl>' +
      '<content>' +
      '<punctuation>\u2061</punctuation>' +
      '<identifier>f</identifier>' +
      '</content>' +
      '<children>' +
      '<identifier>f</identifier>' +
      '<fenced>' +
      '<content>' +
      '<fence>(</fence>' +
      '<fence>)</fence>' +
      '</content>' +
      '<children>' +
      '<identifier>x</identifier>' +
      '</children>' +
      '</fenced>' +
      '</children>' +
      '</appl>' +
      '<number>2</number>' +
      '</children>' +
      '</infixop>');

  this.executeTreeTest(
      '<mrow><mo>a</mo><mo>+</mo><mi>f</mi><mo>(</mo><mi>x</mi>' +
      '<mo>)</mo></mrow>',
      '<infixop>+' +
      '<content>' +
      '<operator>+</operator>' +
      '</content>' +
      '<children>' +
      '<identifier>a</identifier>' +
      '<appl>' +
      '<content>' +
      '<punctuation>\u2061</punctuation>' +
      '<identifier>f</identifier>' +
      '</content>' +
      '<children>' +
      '<identifier>f</identifier>' +
      '<fenced>' +
      '<content>' +
      '<fence>(</fence>' +
      '<fence>)</fence>' +
      '</content>' +
      '<children>' +
      '<identifier>x</identifier>' +
      '</children>' +
      '</fenced>' +
      '</children>' +
      '</appl>' +
      '</children>' +
      '</infixop>');

  this.executeTreeTest(
      '<mrow><mi>f</mi><mo>(</mo><mi>x</mi><mo>)</mo><mo>+</mo>' +
      '<mo>b</mo></mrow>',
      '<infixop>+' +
      '<content>' +
      '<operator>+</operator>' +
      '</content>' +
      '<children>' +
      '<appl>' +
      '<content>' +
      '<punctuation>\u2061</punctuation>' +
      '<identifier>f</identifier>' +
      '</content>' +
      '<children>' +
      '<identifier>f</identifier>' +
      '<fenced>' +
      '<content>' +
      '<fence>(</fence>' +
      '<fence>)</fence>' +
      '</content>' +
      '<children>' +
      '<identifier>x</identifier>' +
      '</children>' +
      '</fenced>' +
      '</children>' +
      '</appl>' +
      '<identifier>b</identifier>' +
      '</children>' +
      '</infixop>');

  this.executeTreeTest(
      '<mrow><mo>a</mo><mo>+</mo><mi>f</mi><mo>(</mo><mi>x</mi><mo>)</mo>' +
      '<mo>+</mo><mo>b</mo></mrow>',
      '<infixop>+' +
      '<content>' +
      '<operator>+</operator>' +
      '<operator>+</operator>' +
      '</content>' +
      '<children>' +
      '<identifier>a</identifier>' +
      '<appl>' +
      '<content>' +
      '<punctuation>\u2061</punctuation>' +
      '<identifier>f</identifier>' +
      '</content>' +
      '<children>' +
      '<identifier>f</identifier>' +
      '<fenced>' +
      '<content>' +
      '<fence>(</fence>' +
      '<fence>)</fence>' +
      '</content>' +
      '<children>' +
      '<identifier>x</identifier>' +
      '</children>' +
      '</fenced>' +
      '</children>' +
      '</appl>' +
      '<identifier>b</identifier>' +
      '</children>' +
      '</infixop>');

  this.executeTreeTest(
      '<mrow><mo>a</mo><mo>=</mo><mi>f</mi><mo>(</mo><mi>x</mi>' +
      '<mo>)</mo></mrow>',
      '<relseq>=' +
      '<content>' +
      '<relation>=</relation>' +
      '</content>' +
      '<children>' +
      '<identifier>a</identifier>' +
      '<appl>' +
      '<content>' +
      '<punctuation>\u2061</punctuation>' +
      '<identifier>f</identifier>' +
      '</content>' +
      '<children>' +
      '<identifier>f</identifier>' +
      '<fenced>' +
      '<content>' +
      '<fence>(</fence>' +
      '<fence>)</fence>' +
      '</content>' +
      '<children>' +
      '<identifier>x</identifier>' +
      '</children>' +
      '</fenced>' +
      '</children>' +
      '</appl>' +
      '</children>' +
      '</relseq>');

  this.executeTreeTest(
      '<mrow><mi>f</mi><mo>(</mo><mi>x</mi><mo>)</mo><mo>=</mo>' +
      '<mo>b</mo></mrow>',
      '<relseq>=' +
      '<content>' +
      '<relation>=</relation>' +
      '</content>' +
      '<children>' +
      '<appl>' +
      '<content>' +
      '<punctuation>\u2061</punctuation>' +
      '<identifier>f</identifier>' +
      '</content>' +
      '<children>' +
      '<identifier>f</identifier>' +
      '<fenced>' +
      '<content>' +
      '<fence>(</fence>' +
      '<fence>)</fence>' +
      '</content>' +
      '<children>' +
      '<identifier>x</identifier>' +
      '</children>' +
      '</fenced>' +
      '</children>' +
      '</appl>' +
      '<identifier>b</identifier>' +
      '</children>' +
      '</relseq>');

  this.executeTreeTest(
      '<mrow><mo>a</mo><mo>=</mo><mi>f</mi><mo>(</mo><mi>x</mi><mo>)</mo>' +
      '<mo>=</mo><mo>b</mo></mrow>',
      '<relseq>=' +
      '<content>' +
      '<relation>=</relation>' +
      '<relation>=</relation>' +
      '</content>' +
      '<children>' +
      '<identifier>a</identifier>' +
      '<appl>' +
      '<content>' +
      '<punctuation>\u2061</punctuation>' +
      '<identifier>f</identifier>' +
      '</content>' +
      '<children>' +
      '<identifier>f</identifier>' +
      '<fenced>' +
      '<content>' +
      '<fence>(</fence>' +
      '<fence>)</fence>' +
      '</content>' +
      '<children>' +
      '<identifier>x</identifier>' +
      '</children>' +
      '</fenced>' +
      '</children>' +
      '</appl>' +
      '<identifier>b</identifier>' +
      '</children>' +
      '</relseq>');
};


/**
 * Multiple simple functions.
 */
sre.SemanticTreeTest.prototype.testStreeSimpleFuncsMulti = function() {
  this.brief = true;
  this.executeTreeTest(
      '<mrow><mi>f</mi><mo>(</mo><mi>x</mi><mo>)</mo><mo>+</mo><mi>g</mi>' +
      '<mo>(</mo><mi>x</mi><mo>)</mo></mrow>',
      '<infixop>+' +
      '<content>' +
      '<operator>+</operator>' +
      '</content>' +
      '<children>' +
      '<appl>' +
      '<content>' +
      '<punctuation>\u2061</punctuation>' +
      '<identifier>f</identifier>' +
      '</content>' +
      '<children>' +
      '<identifier>f</identifier>' +
      '<fenced>' +
      '<content>' +
      '<fence>(</fence>' +
      '<fence>)</fence>' +
      '</content>' +
      '<children>' +
      '<identifier>x</identifier>' +
      '</children>' +
      '</fenced>' +
      '</children>' +
      '</appl>' +
      '<appl>' +
      '<content>' +
      '<punctuation>\u2061</punctuation>' +
      '<identifier>g</identifier>' +
      '</content>' +
      '<children>' +
      '<identifier>g</identifier>' +
      '<fenced>' +
      '<content>' +
      '<fence>(</fence>' +
      '<fence>)</fence>' +
      '</content>' +
      '<children>' +
      '<identifier>x</identifier>' +
      '</children>' +
      '</fenced>' +
      '</children>' +
      '</appl>' +
      '</children>' +
      '</infixop>');

  this.executeTreeTest(
      '<mrow><mi>f</mi><mo>(</mo><mi>x</mi><mo>)</mo><mo>+</mo><mi>g</mi>' +
      '<mo>(</mo><mi>x</mi><mo>)</mo><mo>=</mo><mi>h</mi><mo>(</mo>' +
      '<mi>x</mi><mo>)</mo></mrow>',
      '<relseq>=' +
      '<content>' +
      '<relation>=</relation>' +
      '</content>' +
      '<children>' +
      '<infixop>+' +
      '<content>' +
      '<operator>+</operator>' +
      '</content>' +
      '<children>' +
      '<appl>' +
      '<content>' +
      '<punctuation>\u2061</punctuation>' +
      '<identifier>f</identifier>' +
      '</content>' +
      '<children>' +
      '<identifier>f</identifier>' +
      '<fenced>' +
      '<content>' +
      '<fence>(</fence>' +
      '<fence>)</fence>' +
      '</content>' +
      '<children>' +
      '<identifier>x</identifier>' +
      '</children>' +
      '</fenced>' +
      '</children>' +
      '</appl>' +
      '<appl>' +
      '<content>' +
      '<punctuation>\u2061</punctuation>' +
      '<identifier>g</identifier>' +
      '</content>' +
      '<children>' +
      '<identifier>g</identifier>' +
      '<fenced>' +
      '<content>' +
      '<fence>(</fence>' +
      '<fence>)</fence>' +
      '</content>' +
      '<children>' +
      '<identifier>x</identifier>' +
      '</children>' +
      '</fenced>' +
      '</children>' +
      '</appl>' +
      '</children>' +
      '</infixop>' +
      '<appl>' +
      '<content>' +
      '<punctuation>\u2061</punctuation>' +
      '<identifier>h</identifier>' +
      '</content>' +
      '<children>' +
      '<identifier>h</identifier>' +
      '<fenced>' +
      '<content>' +
      '<fence>(</fence>' +
      '<fence>)</fence>' +
      '</content>' +
      '<children>' +
      '<identifier>x</identifier>' +
      '</children>' +
      '</fenced>' +
      '</children>' +
      '</appl>' +
      '</children>' +
      '</relseq>');

  this.executeTreeTest(
      '<mrow><mi>f</mi><mo>(</mo><mi>x</mi><mo>)</mo><mo>+</mo><mi>g</mi>' +
      '<mo>(</mo><mi>y</mi><mo>)</mo><mo>=</mo><mi>h</mi><mo>(</mo>' +
      '<mi>x</mi><mi>y</mi><mo>)</mo></mrow>',
      '<relseq>=' +
      '<content>' +
      '<relation>=</relation>' +
      '</content>' +
      '<children>' +
      '<infixop>+' +
      '<content>' +
      '<operator>+</operator>' +
      '</content>' +
      '<children>' +
      '<appl>' +
      '<content>' +
      '<punctuation>\u2061</punctuation>' +
      '<identifier>f</identifier>' +
      '</content>' +
      '<children>' +
      '<identifier>f</identifier>' +
      '<fenced>' +
      '<content>' +
      '<fence>(</fence>' +
      '<fence>)</fence>' +
      '</content>' +
      '<children>' +
      '<identifier>x</identifier>' +
      '</children>' +
      '</fenced>' +
      '</children>' +
      '</appl>' +
      '<appl>' +
      '<content>' +
      '<punctuation>\u2061</punctuation>' +
      '<identifier>g</identifier>' +
      '</content>' +
      '<children>' +
      '<identifier>g</identifier>' +
      '<fenced>' +
      '<content>' +
      '<fence>(</fence>' +
      '<fence>)</fence>' +
      '</content>' +
      '<children>' +
      '<identifier>y</identifier>' +
      '</children>' +
      '</fenced>' +
      '</children>' +
      '</appl>' +
      '</children>' +
      '</infixop>' +
      '<appl>' +
      '<content>' +
      '<punctuation>\u2061</punctuation>' +
      '<identifier>h</identifier>' +
      '</content>' +
      '<children>' +
      '<identifier>h</identifier>' +
      '<fenced>' +
      '<content>' +
      '<fence>(</fence>' +
      '<fence>)</fence>' +
      '</content>' +
      '<children>' +
      '<infixop>\u2062' +
      '<content>' +
      '<operator>\u2062</operator>' +
      '</content>' +
      '<children>' +
      '<identifier>x</identifier>' +
      '<identifier>y</identifier>' +
      '</children>' +
      '</infixop>' +
      '</children>' +
      '</fenced>' +
      '</children>' +
      '</appl>' +
      '</children>' +
      '</relseq>');
};


/**
 * Nested simple functions.
 */
sre.SemanticTreeTest.prototype.testStreeSimpleFuncsNested = function() {
  this.brief = true;
  this.executeTreeTest(
      '<mrow><mi>g</mi><mo>(</mo><mi>f</mi><mo>(</mo><mi>x</mi><mo>)</mo>' +
      '<mo>)</mo></mrow>',
      '<appl>' +
      '<content>' +
      '<punctuation>\u2061</punctuation>' +
      '<identifier>g</identifier>' +
      '</content>' +
      '<children>' +
      '<identifier>g</identifier>' +
      '<fenced>' +
      '<content>' +
      '<fence>(</fence>' +
      '<fence>)</fence>' +
      '</content>' +
      '<children>' +
      '<appl>' +
      '<content>' +
      '<punctuation>\u2061</punctuation>' +
      '<identifier>f</identifier>' +
      '</content>' +
      '<children>' +
      '<identifier>f</identifier>' +
      '<fenced>' +
      '<content>' +
      '<fence>(</fence>' +
      '<fence>)</fence>' +
      '</content>' +
      '<children>' +
      '<identifier>x</identifier>' +
      '</children>' +
      '</fenced>' +
      '</children>' +
      '</appl>' +
      '</children>' +
      '</fenced>' +
      '</children>' +
      '</appl>');

  this.executeTreeTest(
      '<mrow><mi>h</mi><mo>(</mo><mi>f</mi><mo>(</mo><mi>x</mi><mo>)</mo>' +
      '<mi>g</mi><mo>(</mo><mi>y</mi><mo>)</mo><mo>)</mo></mrow>',
      '<appl>' +
      '<content>' +
      '<punctuation>\u2061</punctuation>' +
      '<identifier>h</identifier>' +
      '</content>' +
      '<children>' +
      '<identifier>h</identifier>' +
      '<fenced>' +
      '<content>' +
      '<fence>(</fence>' +
      '<fence>)</fence>' +
      '</content>' +
      '<children>' +
      '<infixop>\u2062' +
      '<content>' +
      '<operator>\u2062</operator>' +
      '</content>' +
      '<children>' +
      '<appl>' +
      '<content>' +
      '<punctuation>\u2061</punctuation>' +
      '<identifier>f</identifier>' +
      '</content>' +
      '<children>' +
      '<identifier>f</identifier>' +
      '<fenced>' +
      '<content>' +
      '<fence>(</fence>' +
      '<fence>)</fence>' +
      '</content>' +
      '<children>' +
      '<identifier>x</identifier>' +
      '</children>' +
      '</fenced>' +
      '</children>' +
      '</appl>' +
      '<appl>' +
      '<content>' +
      '<punctuation>\u2061</punctuation>' +
      '<identifier>g</identifier>' +
      '</content>' +
      '<children>' +
      '<identifier>g</identifier>' +
      '<fenced>' +
      '<content>' +
      '<fence>(</fence>' +
      '<fence>)</fence>' +
      '</content>' +
      '<children>' +
      '<identifier>y</identifier>' +
      '</children>' +
      '</fenced>' +
      '</children>' +
      '</appl>' +
      '</children>' +
      '</infixop>' +
      '</children>' +
      '</fenced>' +
      '</children>' +
      '</appl>');

  this.executeTreeTest(
      '<mrow><mi>h</mi><mo>(</mo><mi>f</mi><mo>(</mo><mi>x</mi><mo>)</mo>' +
      '<mo>+</mo><mi>g</mi><mo>(</mo><mi>y</mi><mo>)</mo><mo>)</mo></mrow>',
      '<infixop>\u2062' +
      '<content>' +
      '<operator>\u2062</operator>' +
      '</content>' +
      '<children>' +
      '<identifier>h</identifier>' +
      '<fenced>' +
      '<content>' +
      '<fence>(</fence>' +
      '<fence>)</fence>' +
      '</content>' +
      '<children>' +
      '<infixop>+' +
      '<content>' +
      '<operator>+</operator>' +
      '</content>' +
      '<children>' +
      '<appl>' +
      '<content>' +
      '<punctuation>\u2061</punctuation>' +
      '<identifier>f</identifier>' +
      '</content>' +
      '<children>' +
      '<identifier>f</identifier>' +
      '<fenced>' +
      '<content>' +
      '<fence>(</fence>' +
      '<fence>)</fence>' +
      '</content>' +
      '<children>' +
      '<identifier>x</identifier>' +
      '</children>' +
      '</fenced>' +
      '</children>' +
      '</appl>' +
      '<appl>' +
      '<content>' +
      '<punctuation>\u2061</punctuation>' +
      '<identifier>g</identifier>' +
      '</content>' +
      '<children>' +
      '<identifier>g</identifier>' +
      '<fenced>' +
      '<content>' +
      '<fence>(</fence>' +
      '<fence>)</fence>' +
      '</content>' +
      '<children>' +
      '<identifier>y</identifier>' +
      '</children>' +
      '</fenced>' +
      '</children>' +
      '</appl>' +
      '</children>' +
      '</infixop>' +
      '</children>' +
      '</fenced>' +
      '</children>' +
      '</infixop>');

  this.executeTreeTest(
      '<mi>P</mi><mo>[</mo><mi>x</mi><mo>=</mo><mn>2</mn><mo>]</mo>',
      '<appl>' +
      '<content>' +
      '<punctuation>\u2061</punctuation>' +
      '<identifier>P</identifier>' +
      '</content>' +
      '<children>' +
      '<identifier>P</identifier>' +
      '<fenced>' +
      '<content>' +
      '<fence>[</fence>' +
      '<fence>]</fence>' +
      '</content>' +
      '<children>' +
      '<relseq>=' +
      '<content>' +
      '<relation>=</relation>' +
      '</content>' +
      '<children>' +
      '<identifier>x</identifier>' +
      '<number>2</number>' +
      '</children>' +
      '</relseq>' +
      '</children>' +
      '</fenced>' +
      '</children>' +
      '</appl>');
};


/**
 * Simple functions with explicit function application.
 */
sre.SemanticTreeTest.prototype.testStreeSimpleFuncsExplicitApp = function() {
  this.brief = true;
  this.executeTreeTest(
      '<mi>f</mi><mo>\u2061</mo><mo>(</mo><mi>x</mi><mo>+</mo><mi>y</mi>' +
      '<mo>)</mo>',
      '<appl>' +
      '<content>' +
      '<punctuation>\u2061</punctuation>' +
      '<identifier>f</identifier>' +
      '</content>' +
      '<children>' +
      '<identifier>f</identifier>' +
      '<fenced>' +
      '<content>' +
      '<fence>(</fence>' +
      '<fence>)</fence>' +
      '</content>' +
      '<children>' +
      '<infixop>+' +
      '<content>' +
      '<operator>+</operator>' +
      '</content>' +
      '<children>' +
      '<identifier>x</identifier>' +
      '<identifier>y</identifier>' +
      '</children>' +
      '</infixop>' +
      '</children>' +
      '</fenced>' +
      '</children>' +
      '</appl>');

  this.executeTreeTest(
      '<mi>f</mi><mo>\u2061</mo><mo>(</mo><mi>x</mi><mo>+</mo><mi>y</mi>' +
      '<mo>)</mo><mo>+</mo><mi>f</mi><mo>(</mo><mi>x</mi><mo>+</mo>' +
      '<mi>y</mi><mo>)</mo>',
      '<infixop>+' +
      '<content>' +
      '<operator>+</operator>' +
      '</content>' +
      '<children>' +
      '<appl>' +
      '<content>' +
      '<punctuation>\u2061</punctuation>' +
      '<identifier>f</identifier>' +
      '</content>' +
      '<children>' +
      '<identifier>f</identifier>' +
      '<fenced>' +
      '<content>' +
      '<fence>(</fence>' +
      '<fence>)</fence>' +
      '</content>' +
      '<children>' +
      '<infixop>+' +
      '<content>' +
      '<operator>+</operator>' +
      '</content>' +
      '<children>' +
      '<identifier>x</identifier>' +
      '<identifier>y</identifier>' +
      '</children>' +
      '</infixop>' +
      '</children>' +
      '</fenced>' +
      '</children>' +
      '</appl>' +
      '<infixop>\u2062' +
      '<content>' +
      '<operator>\u2062</operator>' +
      '</content>' +
      '<children>' +
      '<identifier>f</identifier>' +
      '<fenced>' +
      '<content>' +
      '<fence>(</fence>' +
      '<fence>)</fence>' +
      '</content>' +
      '<children>' +
      '<infixop>+' +
      '<content>' +
      '<operator>+</operator>' +
      '</content>' +
      '<children>' +
      '<identifier>x</identifier>' +
      '<identifier>y</identifier>' +
      '</children>' +
      '</infixop>' +
      '</children>' +
      '</fenced>' +
      '</children>' +
      '</infixop>' +
      '</children>' +
      '</infixop>');

  this.executeTreeTest(
      '<msub><mi>f</mi><mn>1</mn></msub><mo>\u2061</mo><mo>(</mo><mi>x</mi>' +
      '<mo>+</mo><mi>y</mi><mo>)</mo>',
      '<appl>' +
      '<content>' +
      '<punctuation>\u2061</punctuation>' +
      '<identifier>f</identifier>' +
      '</content>' +
      '<children>' +
      '<subscript>' +
      '<children>' +
      '<identifier>f</identifier>' +
      '<number>1</number>' +
      '</children>' +
      '</subscript>' +
      '<fenced>' +
      '<content>' +
      '<fence>(</fence>' +
      '<fence>)</fence>' +
      '</content>' +
      '<children>' +
      '<infixop>+' +
      '<content>' +
      '<operator>+</operator>' +
      '</content>' +
      '<children>' +
      '<identifier>x</identifier>' +
      '<identifier>y</identifier>' +
      '</children>' +
      '</infixop>' +
      '</children>' +
      '</fenced>' +
      '</children>' +
      '</appl>');

  this.executeTreeTest(
      '<msup><msub><mi>f</mi><mi>n</mi></msub><mn>2</mn></msup>' +
      '<mo>\u2061</mo><mo>(</mo><mi>x</mi><mo>+</mo><mi>y</mi><mo>)</mo>' +
      '<mo>+</mo><msup><msub><mi>f</mi><mi>m</mi></msub><mn>2</mn></msup>' +
      '<mo>(</mo><mi>x</mi><mo>+</mo><mi>y</mi><mo>)</mo>',
      '<infixop>+' +
      '<content>' +
      '<operator>+</operator>' +
      '</content>' +
      '<children>' +
      '<appl>' +
      '<content>' +
      '<punctuation>\u2061</punctuation>' +
      '<identifier>f</identifier>' +
      '</content>' +
      '<children>' +
      '<superscript>' +
      '<children>' +
      '<subscript>' +
      '<children>' +
      '<identifier>f</identifier>' +
      '<identifier>n</identifier>' +
      '</children>' +
      '</subscript>' +
      '<number>2</number>' +
      '</children>' +
      '</superscript>' +
      '<fenced>' +
      '<content>' +
      '<fence>(</fence>' +
      '<fence>)</fence>' +
      '</content>' +
      '<children>' +
      '<infixop>+' +
      '<content>' +
      '<operator>+</operator>' +
      '</content>' +
      '<children>' +
      '<identifier>x</identifier>' +
      '<identifier>y</identifier>' +
      '</children>' +
      '</infixop>' +
      '</children>' +
      '</fenced>' +
      '</children>' +
      '</appl>' +
      '<infixop>\u2062' +
      '<content>' +
      '<operator>\u2062</operator>' +
      '</content>' +
      '<children>' +
      '<superscript>' +
      '<children>' +
      '<subscript>' +
      '<children>' +
      '<identifier>f</identifier>' +
      '<identifier>m</identifier>' +
      '</children>' +
      '</subscript>' +
      '<number>2</number>' +
      '</children>' +
      '</superscript>' +
      '<fenced>' +
      '<content>' +
      '<fence>(</fence>' +
      '<fence>)</fence>' +
      '</content>' +
      '<children>' +
      '<infixop>+' +
      '<content>' +
      '<operator>+</operator>' +
      '</content>' +
      '<children>' +
      '<identifier>x</identifier>' +
      '<identifier>y</identifier>' +
      '</children>' +
      '</infixop>' +
      '</children>' +
      '</fenced>' +
      '</children>' +
      '</infixop>' +
      '</children>' +
      '</infixop>');
};


/**
 * Prefix function applications
 */
sre.SemanticTreeTest.prototype.testStreePrefixFuncsSingle = function() {
  this.brief = true;
  this.executeTreeTest(
      '<mrow><mi>sin</mi><mo>(</mo><mi>x</mi><mo>)</mo></mrow>',
      '<appl>' +
      '<content>' +
      '<punctuation>\u2061</punctuation>' +
      '<function>sin</function>' +
      '</content>' +
      '<children>' +
      '<function>sin</function>' +
      '<fenced>' +
      '<content>' +
      '<fence>(</fence>' +
      '<fence>)</fence>' +
      '</content>' +
      '<children>' +
      '<identifier>x</identifier>' +
      '</children>' +
      '</fenced>' +
      '</children>' +
      '</appl>');

  this.executeTreeTest(
      '<mrow><mi>sin</mi><mo>(</mo><mi>x</mi><mi>y</mi><mo>)</mo></mrow>',
      '<appl>' +
      '<content>' +
      '<punctuation>\u2061</punctuation>' +
      '<function>sin</function>' +
      '</content>' +
      '<children>' +
      '<function>sin</function>' +
      '<fenced>' +
      '<content>' +
      '<fence>(</fence>' +
      '<fence>)</fence>' +
      '</content>' +
      '<children>' +
      '<infixop>\u2062' +
      '<content>' +
      '<operator>\u2062</operator>' +
      '</content>' +
      '<children>' +
      '<identifier>x</identifier>' +
      '<identifier>y</identifier>' +
      '</children>' +
      '</infixop>' +
      '</children>' +
      '</fenced>' +
      '</children>' +
      '</appl>');

  this.executeTreeTest(
      '<mrow><mi>sin</mi><mo>(</mo><msup><mi>x</mi><mn>2</mn></msup>' +
      '<mo>)</mo></mrow>',
      '<appl>' +
      '<content>' +
      '<punctuation>\u2061</punctuation>' +
      '<function>sin</function>' +
      '</content>' +
      '<children>' +
      '<function>sin</function>' +
      '<fenced>' +
      '<content>' +
      '<fence>(</fence>' +
      '<fence>)</fence>' +
      '</content>' +
      '<children>' +
      '<superscript>' +
      '<children>' +
      '<identifier>x</identifier>' +
      '<number>2</number>' +
      '</children>' +
      '</superscript>' +
      '</children>' +
      '</fenced>' +
      '</children>' +
      '</appl>');

  this.executeTreeTest(
      '<mrow><mi>sin</mi><mo>(</mo><msub><mi>x</mi><mn>2</mn></msub>' +
      '<mo>)</mo></mrow>',
      '<appl>' +
      '<content>' +
      '<punctuation>\u2061</punctuation>' +
      '<function>sin</function>' +
      '</content>' +
      '<children>' +
      '<function>sin</function>' +
      '<fenced>' +
      '<content>' +
      '<fence>(</fence>' +
      '<fence>)</fence>' +
      '</content>' +
      '<children>' +
      '<subscript>' +
      '<children>' +
      '<identifier>x</identifier>' +
      '<number>2</number>' +
      '</children>' +
      '</subscript>' +
      '</children>' +
      '</fenced>' +
      '</children>' +
      '</appl>');

  this.executeTreeTest(
      '<mrow><mi>sin</mi><mo>(</mo><msubsup><mi>x</mi><mn>2</mn>' +
      '<mn>1</mn></msubsup><mo>)</mo></mrow>',
      '<appl>' +
      '<content>' +
      '<punctuation>\u2061</punctuation>' +
      '<function>sin</function>' +
      '</content>' +
      '<children>' +
      '<function>sin</function>' +
      '<fenced>' +
      '<content>' +
      '<fence>(</fence>' +
      '<fence>)</fence>' +
      '</content>' +
      '<children>' +
      '<superscript>' +
      '<children>' +
      '<subscript>' +
      '<children>' +
      '<identifier>x</identifier>' +
      '<number>2</number>' +
      '</children>' +
      '</subscript>' +
      '<number>1</number>' +
      '</children>' +
      '</superscript>' +
      '</children>' +
      '</fenced>' +
      '</children>' +
      '</appl>');

  this.executeTreeTest(
      '<mrow><mi>sin</mi><mo>(</mo><mover><mi>x</mi><mn>2</mn></mover>' +
      '<mo>)</mo></mrow>',
      '<appl>' +
      '<content>' +
      '<punctuation>\u2061</punctuation>' +
      '<function>sin</function>' +
      '</content>' +
      '<children>' +
      '<function>sin</function>' +
      '<fenced>' +
      '<content>' +
      '<fence>(</fence>' +
      '<fence>)</fence>' +
      '</content>' +
      '<children>' +
      '<overscore>' +
      '<children>' +
      '<identifier>x</identifier>' +
      '<number>2</number>' +
      '</children>' +
      '</overscore>' +
      '</children>' +
      '</fenced>' +
      '</children>' +
      '</appl>');

  this.executeTreeTest(
      '<mrow><mi>sin</mi><mo>(</mo><munder><mi>x</mi><mn>2</mn></munder>' +
      '<mo>)</mo></mrow>',
      '<appl>' +
      '<content>' +
      '<punctuation>\u2061</punctuation>' +
      '<function>sin</function>' +
      '</content>' +
      '<children>' +
      '<function>sin</function>' +
      '<fenced>' +
      '<content>' +
      '<fence>(</fence>' +
      '<fence>)</fence>' +
      '</content>' +
      '<children>' +
      '<underscore>' +
      '<children>' +
      '<identifier>x</identifier>' +
      '<number>2</number>' +
      '</children>' +
      '</underscore>' +
      '</children>' +
      '</fenced>' +
      '</children>' +
      '</appl>');

  this.executeTreeTest(
      '<mrow><mi>sin</mi><mo>(</mo><munderover><mi>x</mi><mn>2</mn>' +
      '<mn>1</mn></munderover><mo>)</mo></mrow>',
      '<appl>' +
      '<content>' +
      '<punctuation>\u2061</punctuation>' +
      '<function>sin</function>' +
      '</content>' +
      '<children>' +
      '<function>sin</function>' +
      '<fenced>' +
      '<content>' +
      '<fence>(</fence>' +
      '<fence>)</fence>' +
      '</content>' +
      '<children>' +
      '<overscore>' +
      '<children>' +
      '<underscore>' +
      '<children>' +
      '<identifier>x</identifier>' +
      '<number>2</number>' +
      '</children>' +
      '</underscore>' +
      '<number>1</number>' +
      '</children>' +
      '</overscore>' +
      '</children>' +
      '</fenced>' +
      '</children>' +
      '</appl>');

  this.executeTreeTest(
      '<mrow><mi>sin</mi><mo>(</mo><mfrac><mn>1</mn><mn>2</mn></mfrac>' +
      '<mo>)</mo></mrow>',
      '<appl>' +
      '<content>' +
      '<punctuation>\u2061</punctuation>' +
      '<function>sin</function>' +
      '</content>' +
      '<children>' +
      '<function>sin</function>' +
      '<fenced>' +
      '<content>' +
      '<fence>(</fence>' +
      '<fence>)</fence>' +
      '</content>' +
      '<children>' +
      '<fraction>' +
      '<children>' +
      '<number>1</number>' +
      '<number>2</number>' +
      '</children>' +
      '</fraction>' +
      '</children>' +
      '</fenced>' +
      '</children>' +
      '</appl>');

  this.executeTreeTest(
      '<mrow><mi>sin</mi><mo>(</mo><mi>x</mi><mo>+</mo><mi>y</mi>' +
      '<mo>)</mo></mrow>',
      '<appl>' +
      '<content>' +
      '<punctuation>\u2061</punctuation>' +
      '<function>sin</function>' +
      '</content>' +
      '<children>' +
      '<function>sin</function>' +
      '<fenced>' +
      '<content>' +
      '<fence>(</fence>' +
      '<fence>)</fence>' +
      '</content>' +
      '<children>' +
      '<infixop>+' +
      '<content>' +
      '<operator>+</operator>' +
      '</content>' +
      '<children>' +
      '<identifier>x</identifier>' +
      '<identifier>y</identifier>' +
      '</children>' +
      '</infixop>' +
      '</children>' +
      '</fenced>' +
      '</children>' +
      '</appl>');
};


/**
 * Prefix functions applications with surrounding operators.
 */
sre.SemanticTreeTest.prototype.testStreePrefixFuncsWithOps = function() {
  this.brief = true;
  this.executeTreeTest(
      '<mrow><mn>1</mn><mo>+</mo><mi>sin</mi><mo>(</mo><mi>x</mi>' +
      '<mo>)</mo></mrow>',
      '<infixop>+' +
      '<content>' +
      '<operator>+</operator>' +
      '</content>' +
      '<children>' +
      '<number>1</number>' +
      '<appl>' +
      '<content>' +
      '<punctuation>\u2061</punctuation>' +
      '<function>sin</function>' +
      '</content>' +
      '<children>' +
      '<function>sin</function>' +
      '<fenced>' +
      '<content>' +
      '<fence>(</fence>' +
      '<fence>)</fence>' +
      '</content>' +
      '<children>' +
      '<identifier>x</identifier>' +
      '</children>' +
      '</fenced>' +
      '</children>' +
      '</appl>' +
      '</children>' +
      '</infixop>');

  this.executeTreeTest(
      '<mrow><mi>sin</mi><mo>(</mo><mi>x</mi><mo>)</mo><mo>+</mo>' +
      '<mn>2</mn></mrow>',
      '<infixop>+' +
      '<content>' +
      '<operator>+</operator>' +
      '</content>' +
      '<children>' +
      '<appl>' +
      '<content>' +
      '<punctuation>\u2061</punctuation>' +
      '<function>sin</function>' +
      '</content>' +
      '<children>' +
      '<function>sin</function>' +
      '<fenced>' +
      '<content>' +
      '<fence>(</fence>' +
      '<fence>)</fence>' +
      '</content>' +
      '<children>' +
      '<identifier>x</identifier>' +
      '</children>' +
      '</fenced>' +
      '</children>' +
      '</appl>' +
      '<number>2</number>' +
      '</children>' +
      '</infixop>');

  this.executeTreeTest(
      '<mrow><mn>1</mn><mo>+</mo><mi>sin</mi><mo>(</mo><mi>x</mi><mo>)</mo>' +
      '<mo>+</mo><mn>2</mn></mrow>',
      '<infixop>+' +
      '<content>' +
      '<operator>+</operator>' +
      '<operator>+</operator>' +
      '</content>' +
      '<children>' +
      '<number>1</number>' +
      '<appl>' +
      '<content>' +
      '<punctuation>\u2061</punctuation>' +
      '<function>sin</function>' +
      '</content>' +
      '<children>' +
      '<function>sin</function>' +
      '<fenced>' +
      '<content>' +
      '<fence>(</fence>' +
      '<fence>)</fence>' +
      '</content>' +
      '<children>' +
      '<identifier>x</identifier>' +
      '</children>' +
      '</fenced>' +
      '</children>' +
      '</appl>' +
      '<number>2</number>' +
      '</children>' +
      '</infixop>');

  this.executeTreeTest(
      '<mrow><mo>a</mo><mo>+</mo><mi>sin</mi><mo>(</mo><mi>x</mi>' +
      '<mo>)</mo></mrow>',
      '<infixop>+' +
      '<content>' +
      '<operator>+</operator>' +
      '</content>' +
      '<children>' +
      '<identifier>a</identifier>' +
      '<appl>' +
      '<content>' +
      '<punctuation>\u2061</punctuation>' +
      '<function>sin</function>' +
      '</content>' +
      '<children>' +
      '<function>sin</function>' +
      '<fenced>' +
      '<content>' +
      '<fence>(</fence>' +
      '<fence>)</fence>' +
      '</content>' +
      '<children>' +
      '<identifier>x</identifier>' +
      '</children>' +
      '</fenced>' +
      '</children>' +
      '</appl>' +
      '</children>' +
      '</infixop>');

  this.executeTreeTest(
      '<mrow><mi>sin</mi><mo>(</mo><mi>x</mi><mo>)</mo><mo>+</mo>' +
      '<mo>b</mo></mrow>',
      '<infixop>+' +
      '<content>' +
      '<operator>+</operator>' +
      '</content>' +
      '<children>' +
      '<appl>' +
      '<content>' +
      '<punctuation>\u2061</punctuation>' +
      '<function>sin</function>' +
      '</content>' +
      '<children>' +
      '<function>sin</function>' +
      '<fenced>' +
      '<content>' +
      '<fence>(</fence>' +
      '<fence>)</fence>' +
      '</content>' +
      '<children>' +
      '<identifier>x</identifier>' +
      '</children>' +
      '</fenced>' +
      '</children>' +
      '</appl>' +
      '<identifier>b</identifier>' +
      '</children>' +
      '</infixop>');

  this.executeTreeTest(
      '<mrow><mo>a</mo><mo>+</mo><mi>sin</mi><mo>(</mo><mi>x</mi>' +
      '<mo>)</mo><mo>+</mo><mo>b</mo></mrow>',
      '<infixop>+' +
      '<content>' +
      '<operator>+</operator>' +
      '<operator>+</operator>' +
      '</content>' +
      '<children>' +
      '<identifier>a</identifier>' +
      '<appl>' +
      '<content>' +
      '<punctuation>\u2061</punctuation>' +
      '<function>sin</function>' +
      '</content>' +
      '<children>' +
      '<function>sin</function>' +
      '<fenced>' +
      '<content>' +
      '<fence>(</fence>' +
      '<fence>)</fence>' +
      '</content>' +
      '<children>' +
      '<identifier>x</identifier>' +
      '</children>' +
      '</fenced>' +
      '</children>' +
      '</appl>' +
      '<identifier>b</identifier>' +
      '</children>' +
      '</infixop>');

  this.executeTreeTest(
      '<mrow><mo>a</mo><mo>=</mo><mi>sin</mi><mo>(</mo><mi>x</mi>' +
      '<mo>)</mo></mrow>',
      '<relseq>=' +
      '<content>' +
      '<relation>=</relation>' +
      '</content>' +
      '<children>' +
      '<identifier>a</identifier>' +
      '<appl>' +
      '<content>' +
      '<punctuation>\u2061</punctuation>' +
      '<function>sin</function>' +
      '</content>' +
      '<children>' +
      '<function>sin</function>' +
      '<fenced>' +
      '<content>' +
      '<fence>(</fence>' +
      '<fence>)</fence>' +
      '</content>' +
      '<children>' +
      '<identifier>x</identifier>' +
      '</children>' +
      '</fenced>' +
      '</children>' +
      '</appl>' +
      '</children>' +
      '</relseq>');

  this.executeTreeTest(
      '<mrow><mi>sin</mi><mo>(</mo><mi>x</mi><mo>)</mo><mo>=</mo>' +
      '<mo>b</mo></mrow>',
      '<relseq>=' +
      '<content>' +
      '<relation>=</relation>' +
      '</content>' +
      '<children>' +
      '<appl>' +
      '<content>' +
      '<punctuation>\u2061</punctuation>' +
      '<function>sin</function>' +
      '</content>' +
      '<children>' +
      '<function>sin</function>' +
      '<fenced>' +
      '<content>' +
      '<fence>(</fence>' +
      '<fence>)</fence>' +
      '</content>' +
      '<children>' +
      '<identifier>x</identifier>' +
      '</children>' +
      '</fenced>' +
      '</children>' +
      '</appl>' +
      '<identifier>b</identifier>' +
      '</children>' +
      '</relseq>');

  this.executeTreeTest(
      '<mrow><mo>a</mo><mo>=</mo><mi>sin</mi><mo>(</mo><mi>x</mi><mo>)</mo>' +
      '<mo>=</mo><mo>b</mo></mrow>',
      '<relseq>=' +
      '<content>' +
      '<relation>=</relation>' +
      '<relation>=</relation>' +
      '</content>' +
      '<children>' +
      '<identifier>a</identifier>' +
      '<appl>' +
      '<content>' +
      '<punctuation>\u2061</punctuation>' +
      '<function>sin</function>' +
      '</content>' +
      '<children>' +
      '<function>sin</function>' +
      '<fenced>' +
      '<content>' +
      '<fence>(</fence>' +
      '<fence>)</fence>' +
      '</content>' +
      '<children>' +
      '<identifier>x</identifier>' +
      '</children>' +
      '</fenced>' +
      '</children>' +
      '</appl>' +
      '<identifier>b</identifier>' +
      '</children>' +
      '</relseq>');
};


/**
 * Multiple prefix function applications.
 */
sre.SemanticTreeTest.prototype.testStreePrefixFuncsMulti = function() {
  this.brief = true;
  this.executeTreeTest(
      '<mrow><mi>sin</mi><mo>(</mo><mi>x</mi><mo>)</mo><mo>+</mo><mi>cos</mi>' +
      '<mo>(</mo><mi>x</mi><mo>)</mo></mrow>',
      '<infixop>+' +
      '<content>' +
      '<operator>+</operator>' +
      '</content>' +
      '<children>' +
      '<appl>' +
      '<content>' +
      '<punctuation>\u2061</punctuation>' +
      '<function>sin</function>' +
      '</content>' +
      '<children>' +
      '<function>sin</function>' +
      '<fenced>' +
      '<content>' +
      '<fence>(</fence>' +
      '<fence>)</fence>' +
      '</content>' +
      '<children>' +
      '<identifier>x</identifier>' +
      '</children>' +
      '</fenced>' +
      '</children>' +
      '</appl>' +
      '<appl>' +
      '<content>' +
      '<punctuation>\u2061</punctuation>' +
      '<function>cos</function>' +
      '</content>' +
      '<children>' +
      '<function>cos</function>' +
      '<fenced>' +
      '<content>' +
      '<fence>(</fence>' +
      '<fence>)</fence>' +
      '</content>' +
      '<children>' +
      '<identifier>x</identifier>' +
      '</children>' +
      '</fenced>' +
      '</children>' +
      '</appl>' +
      '</children>' +
      '</infixop>');

  this.executeTreeTest(
      '<mrow><mi>sin</mi><mo>(</mo><mi>x</mi><mo>)</mo><mo>+</mo><mi>cos</mi>' +
      '<mo>(</mo><mi>x</mi><mo>)</mo><mo>=</mo><mi>tan</mi><mo>(</mo>' +
      '<mi>x</mi><mo>)</mo></mrow>',
      '<relseq>=' +
      '<content>' +
      '<relation>=</relation>' +
      '</content>' +
      '<children>' +
      '<infixop>+' +
      '<content>' +
      '<operator>+</operator>' +
      '</content>' +
      '<children>' +
      '<appl>' +
      '<content>' +
      '<punctuation>\u2061</punctuation>' +
      '<function>sin</function>' +
      '</content>' +
      '<children>' +
      '<function>sin</function>' +
      '<fenced>' +
      '<content>' +
      '<fence>(</fence>' +
      '<fence>)</fence>' +
      '</content>' +
      '<children>' +
      '<identifier>x</identifier>' +
      '</children>' +
      '</fenced>' +
      '</children>' +
      '</appl>' +
      '<appl>' +
      '<content>' +
      '<punctuation>\u2061</punctuation>' +
      '<function>cos</function>' +
      '</content>' +
      '<children>' +
      '<function>cos</function>' +
      '<fenced>' +
      '<content>' +
      '<fence>(</fence>' +
      '<fence>)</fence>' +
      '</content>' +
      '<children>' +
      '<identifier>x</identifier>' +
      '</children>' +
      '</fenced>' +
      '</children>' +
      '</appl>' +
      '</children>' +
      '</infixop>' +
      '<appl>' +
      '<content>' +
      '<punctuation>\u2061</punctuation>' +
      '<function>tan</function>' +
      '</content>' +
      '<children>' +
      '<function>tan</function>' +
      '<fenced>' +
      '<content>' +
      '<fence>(</fence>' +
      '<fence>)</fence>' +
      '</content>' +
      '<children>' +
      '<identifier>x</identifier>' +
      '</children>' +
      '</fenced>' +
      '</children>' +
      '</appl>' +
      '</children>' +
      '</relseq>');

  this.executeTreeTest(
      '<mrow><mi>sin</mi><mo>(</mo><mi>x</mi><mo>)</mo><mo>+</mo><mi>cos</mi>' +
      '<mo>(</mo><mi>y</mi><mo>)</mo><mo>=</mo><mi>tan</mi><mo>(</mo>' +
      '<mi>x</mi><mi>y</mi><mo>)</mo></mrow>',
      '<relseq>=' +
      '<content>' +
      '<relation>=</relation>' +
      '</content>' +
      '<children>' +
      '<infixop>+' +
      '<content>' +
      '<operator>+</operator>' +
      '</content>' +
      '<children>' +
      '<appl>' +
      '<content>' +
      '<punctuation>\u2061</punctuation>' +
      '<function>sin</function>' +
      '</content>' +
      '<children>' +
      '<function>sin</function>' +
      '<fenced>' +
      '<content>' +
      '<fence>(</fence>' +
      '<fence>)</fence>' +
      '</content>' +
      '<children>' +
      '<identifier>x</identifier>' +
      '</children>' +
      '</fenced>' +
      '</children>' +
      '</appl>' +
      '<appl>' +
      '<content>' +
      '<punctuation>\u2061</punctuation>' +
      '<function>cos</function>' +
      '</content>' +
      '<children>' +
      '<function>cos</function>' +
      '<fenced>' +
      '<content>' +
      '<fence>(</fence>' +
      '<fence>)</fence>' +
      '</content>' +
      '<children>' +
      '<identifier>y</identifier>' +
      '</children>' +
      '</fenced>' +
      '</children>' +
      '</appl>' +
      '</children>' +
      '</infixop>' +
      '<appl>' +
      '<content>' +
      '<punctuation>\u2061</punctuation>' +
      '<function>tan</function>' +
      '</content>' +
      '<children>' +
      '<function>tan</function>' +
      '<fenced>' +
      '<content>' +
      '<fence>(</fence>' +
      '<fence>)</fence>' +
      '</content>' +
      '<children>' +
      '<infixop>\u2062' +
      '<content>' +
      '<operator>\u2062</operator>' +
      '</content>' +
      '<children>' +
      '<identifier>x</identifier>' +
      '<identifier>y</identifier>' +
      '</children>' +
      '</infixop>' +
      '</children>' +
      '</fenced>' +
      '</children>' +
      '</appl>' +
      '</children>' +
      '</relseq>');
};


/**
 * Prefix function applications with sub- and superscripts.
 */
sre.SemanticTreeTest.prototype.testStreePrefixFuncsScripts = function() {
  this.brief = true;
  this.executeTreeTest(
      '<mrow><msup><mi>sin</mi><mn>2</mn></msup><mo>(</mo><mi>x</mi>' +
      '<mo>)</mo></mrow>',
      '<appl>' +
      '<content>' +
      '<punctuation>\u2061</punctuation>' +
      '<function>sin</function>' +
      '</content>' +
      '<children>' +
      '<superscript>' +
      '<children>' +
      '<function>sin</function>' +
      '<number>2</number>' +
      '</children>' +
      '</superscript>' +
      '<fenced>' +
      '<content>' +
      '<fence>(</fence>' +
      '<fence>)</fence>' +
      '</content>' +
      '<children>' +
      '<identifier>x</identifier>' +
      '</children>' +
      '</fenced>' +
      '</children>' +
      '</appl>');

  this.executeTreeTest(
      '<mrow><msub><mi>sin</mi><mn>1</mn></msub><mo>(</mo><mi>x</mi>' +
      '<mo>)</mo></mrow>',
      '<appl>' +
      '<content>' +
      '<punctuation>\u2061</punctuation>' +
      '<function>sin</function>' +
      '</content>' +
      '<children>' +
      '<subscript>' +
      '<children>' +
      '<function>sin</function>' +
      '<number>1</number>' +
      '</children>' +
      '</subscript>' +
      '<fenced>' +
      '<content>' +
      '<fence>(</fence>' +
      '<fence>)</fence>' +
      '</content>' +
      '<children>' +
      '<identifier>x</identifier>' +
      '</children>' +
      '</fenced>' +
      '</children>' +
      '</appl>');

  this.executeTreeTest(
      '<mrow><msubsup><mi>sin</mi><mn>2</mn><mn>1</mn></msubsup><mo>(</mo>' +
      '<mi>x</mi><mo>)</mo></mrow>',
      '<appl>' +
      '<content>' +
      '<punctuation>\u2061</punctuation>' +
      '<function>sin</function>' +
      '</content>' +
      '<children>' +
      '<superscript>' +
      '<children>' +
      '<subscript>' +
      '<children>' +
      '<function>sin</function>' +
      '<number>2</number>' +
      '</children>' +
      '</subscript>' +
      '<number>1</number>' +
      '</children>' +
      '</superscript>' +
      '<fenced>' +
      '<content>' +
      '<fence>(</fence>' +
      '<fence>)</fence>' +
      '</content>' +
      '<children>' +
      '<identifier>x</identifier>' +
      '</children>' +
      '</fenced>' +
      '</children>' +
      '</appl>');

  this.executeTreeTest(
      '<mrow><msup><mi>sin</mi><mn>2</mn></msup><mo>(</mo><mi>x</mi>' +
      '<mo>)</mo><mo>+</mo><msup><mi>cos</mi><mn>2</mn></msup><mo>(</mo>' +
      '<mi>y</mi><mo>)</mo><mo>=</mo><mn>1</mn></mrow>',
      '<relseq>=' +
      '<content>' +
      '<relation>=</relation>' +
      '</content>' +
      '<children>' +
      '<infixop>+' +
      '<content>' +
      '<operator>+</operator>' +
      '</content>' +
      '<children>' +
      '<appl>' +
      '<content>' +
      '<punctuation>\u2061</punctuation>' +
      '<function>sin</function>' +
      '</content>' +
      '<children>' +
      '<superscript>' +
      '<children>' +
      '<function>sin</function>' +
      '<number>2</number>' +
      '</children>' +
      '</superscript>' +
      '<fenced>' +
      '<content>' +
      '<fence>(</fence>' +
      '<fence>)</fence>' +
      '</content>' +
      '<children>' +
      '<identifier>x</identifier>' +
      '</children>' +
      '</fenced>' +
      '</children>' +
      '</appl>' +
      '<appl>' +
      '<content>' +
      '<punctuation>\u2061</punctuation>' +
      '<function>cos</function>' +
      '</content>' +
      '<children>' +
      '<superscript>' +
      '<children>' +
      '<function>cos</function>' +
      '<number>2</number>' +
      '</children>' +
      '</superscript>' +
      '<fenced>' +
      '<content>' +
      '<fence>(</fence>' +
      '<fence>)</fence>' +
      '</content>' +
      '<children>' +
      '<identifier>y</identifier>' +
      '</children>' +
      '</fenced>' +
      '</children>' +
      '</appl>' +
      '</children>' +
      '</infixop>' +
      '<number>1</number>' +
      '</children>' +
      '</relseq>');
};


/**
 * Prefix function applications with unfenced arguments.
 */
sre.SemanticTreeTest.prototype.testStreePrefixFuncsUnfenced = function() {
  this.brief = true;
  this.executeTreeTest(
      '<mrow><mi>sin</mi><mi>x</mi></mrow>',
      '<appl>' +
      '<content>' +
      '<punctuation>\u2061</punctuation>' +
      '<function>sin</function>' +
      '</content>' +
      '<children>' +
      '<function>sin</function>' +
      '<identifier>x</identifier>' +
      '</children>' +
      '</appl>');

  this.executeTreeTest(
      '<mrow><mi>sin</mi><mi>x</mi><mi>y</mi></mrow>',
      '<appl>' +
      '<content>' +
      '<punctuation>\u2061</punctuation>' +
      '<function>sin</function>' +
      '</content>' +
      '<children>' +
      '<function>sin</function>' +
      '<infixop>\u2062' +
      '<content>' +
      '<operator>\u2062</operator>' +
      '</content>' +
      '<children>' +
      '<identifier>x</identifier>' +
      '<identifier>y</identifier>' +
      '</children>' +
      '</infixop>' +
      '</children>' +
      '</appl>');

  this.executeTreeTest(
      '<mrow><mi>sin</mi><msup><mi>x</mi><mn>2</mn></msup></mrow>',
      '<appl>' +
      '<content>' +
      '<punctuation>\u2061</punctuation>' +
      '<function>sin</function>' +
      '</content>' +
      '<children>' +
      '<function>sin</function>' +
      '<superscript>' +
      '<children>' +
      '<identifier>x</identifier>' +
      '<number>2</number>' +
      '</children>' +
      '</superscript>' +
      '</children>' +
      '</appl>');

  this.executeTreeTest(
      '<mrow><mi>sin</mi><msub><mi>x</mi><mn>2</mn></msub></mrow>',
      '<appl>' +
      '<content>' +
      '<punctuation>\u2061</punctuation>' +
      '<function>sin</function>' +
      '</content>' +
      '<children>' +
      '<function>sin</function>' +
      '<subscript>' +
      '<children>' +
      '<identifier>x</identifier>' +
      '<number>2</number>' +
      '</children>' +
      '</subscript>' +
      '</children>' +
      '</appl>');

  this.executeTreeTest(
      '<mrow><mi>sin</mi><msubsup><mi>x</mi><mn>2</mn><mn>1</mn>' +
      '</msubsup></mrow>',
      '<appl>' +
      '<content>' +
      '<punctuation>\u2061</punctuation>' +
      '<function>sin</function>' +
      '</content>' +
      '<children>' +
      '<function>sin</function>' +
      '<superscript>' +
      '<children>' +
      '<subscript>' +
      '<children>' +
      '<identifier>x</identifier>' +
      '<number>2</number>' +
      '</children>' +
      '</subscript>' +
      '<number>1</number>' +
      '</children>' +
      '</superscript>' +
      '</children>' +
      '</appl>');

  this.executeTreeTest(
      '<mrow><mi>sin</mi><mover><mi>x</mi><mn>2</mn></mover></mrow>',
      '<appl>' +
      '<content>' +
      '<punctuation>\u2061</punctuation>' +
      '<function>sin</function>' +
      '</content>' +
      '<children>' +
      '<function>sin</function>' +
      '<overscore>' +
      '<children>' +
      '<identifier>x</identifier>' +
      '<number>2</number>' +
      '</children>' +
      '</overscore>' +
      '</children>' +
      '</appl>');

  this.executeTreeTest(
      '<mrow><mi>sin</mi><munder><mi>x</mi><mn>2</mn></munder></mrow>',
      '<appl>' +
      '<content>' +
      '<punctuation>\u2061</punctuation>' +
      '<function>sin</function>' +
      '</content>' +
      '<children>' +
      '<function>sin</function>' +
      '<underscore>' +
      '<children>' +
      '<identifier>x</identifier>' +
      '<number>2</number>' +
      '</children>' +
      '</underscore>' +
      '</children>' +
      '</appl>');

  this.executeTreeTest(
      '<mrow><mi>sin</mi><munderover><mi>x</mi><mn>2</mn><mn>1</mn>' +
      '</munderover></mrow>',
      '<appl>' +
      '<content>' +
      '<punctuation>\u2061</punctuation>' +
      '<function>sin</function>' +
      '</content>' +
      '<children>' +
      '<function>sin</function>' +
      '<overscore>' +
      '<children>' +
      '<underscore>' +
      '<children>' +
      '<identifier>x</identifier>' +
      '<number>2</number>' +
      '</children>' +
      '</underscore>' +
      '<number>1</number>' +
      '</children>' +
      '</overscore>' +
      '</children>' +
      '</appl>');

  this.executeTreeTest(
      '<mrow><mi>sin</mi><mfrac><mn>1</mn><mn>2</mn></mfrac></mrow>',
      '<appl>' +
      '<content>' +
      '<punctuation>\u2061</punctuation>' +
      '<function>sin</function>' +
      '</content>' +
      '<children>' +
      '<function>sin</function>' +
      '<fraction>' +
      '<children>' +
      '<number>1</number>' +
      '<number>2</number>' +
      '</children>' +
      '</fraction>' +
      '</children>' +
      '</appl>');
};


/**
 * Prefix function applications with unfenced arguments in an operator
 * expression.
 */
sre.SemanticTreeTest.prototype.testStreePrefixFuncsUnfencedOps = function() {
  this.brief = true;
  this.executeTreeTest(
      '<mrow><mn>1</mn><mo>+</mo><mi>sin</mi><mi>x</mi></mrow>',
      '<infixop>+' +
      '<content>' +
      '<operator>+</operator>' +
      '</content>' +
      '<children>' +
      '<number>1</number>' +
      '<appl>' +
      '<content>' +
      '<punctuation>\u2061</punctuation>' +
      '<function>sin</function>' +
      '</content>' +
      '<children>' +
      '<function>sin</function>' +
      '<identifier>x</identifier>' +
      '</children>' +
      '</appl>' +
      '</children>' +
      '</infixop>');

  this.executeTreeTest(
      '<mrow><mi>sin</mi><mi>x</mi><mo>+</mo><mn>2</mn></mrow>',
      '<infixop>+' +
      '<content>' +
      '<operator>+</operator>' +
      '</content>' +
      '<children>' +
      '<appl>' +
      '<content>' +
      '<punctuation>\u2061</punctuation>' +
      '<function>sin</function>' +
      '</content>' +
      '<children>' +
      '<function>sin</function>' +
      '<identifier>x</identifier>' +
      '</children>' +
      '</appl>' +
      '<number>2</number>' +
      '</children>' +
      '</infixop>');

  this.executeTreeTest(
      '<mrow><mn>1</mn><mo>+</mo><mi>sin</mi><mi>x</mi><mo>+</mo>' +
      '<mn>2</mn></mrow>',
      '<infixop>+' +
      '<content>' +
      '<operator>+</operator>' +
      '<operator>+</operator>' +
      '</content>' +
      '<children>' +
      '<number>1</number>' +
      '<appl>' +
      '<content>' +
      '<punctuation>\u2061</punctuation>' +
      '<function>sin</function>' +
      '</content>' +
      '<children>' +
      '<function>sin</function>' +
      '<identifier>x</identifier>' +
      '</children>' +
      '</appl>' +
      '<number>2</number>' +
      '</children>' +
      '</infixop>');

  this.executeTreeTest(
      '<mrow><mo>a</mo><mo>+</mo><mi>sin</mi><mi>x</mi></mrow>',
      '<infixop>+' +
      '<content>' +
      '<operator>+</operator>' +
      '</content>' +
      '<children>' +
      '<identifier>a</identifier>' +
      '<appl>' +
      '<content>' +
      '<punctuation>\u2061</punctuation>' +
      '<function>sin</function>' +
      '</content>' +
      '<children>' +
      '<function>sin</function>' +
      '<identifier>x</identifier>' +
      '</children>' +
      '</appl>' +
      '</children>' +
      '</infixop>');

  this.executeTreeTest(
      '<mrow><mi>sin</mi><mi>x</mi><mo>+</mo><mo>b</mo></mrow>',
      '<infixop>+' +
      '<content>' +
      '<operator>+</operator>' +
      '</content>' +
      '<children>' +
      '<appl>' +
      '<content>' +
      '<punctuation>\u2061</punctuation>' +
      '<function>sin</function>' +
      '</content>' +
      '<children>' +
      '<function>sin</function>' +
      '<identifier>x</identifier>' +
      '</children>' +
      '</appl>' +
      '<identifier>b</identifier>' +
      '</children>' +
      '</infixop>');

  this.executeTreeTest(
      '<mrow><mo>a</mo><mo>+</mo><mi>sin</mi><mi>x</mi><mo>+</mo>' +
      '<mo>b</mo></mrow>',
      '<infixop>+' +
      '<content>' +
      '<operator>+</operator>' +
      '<operator>+</operator>' +
      '</content>' +
      '<children>' +
      '<identifier>a</identifier>' +
      '<appl>' +
      '<content>' +
      '<punctuation>\u2061</punctuation>' +
      '<function>sin</function>' +
      '</content>' +
      '<children>' +
      '<function>sin</function>' +
      '<identifier>x</identifier>' +
      '</children>' +
      '</appl>' +
      '<identifier>b</identifier>' +
      '</children>' +
      '</infixop>');

  this.executeTreeTest(
      '<mrow><mo>a</mo><mo>=</mo><mi>sin</mi><mi>x</mi></mrow>',
      '<relseq>=' +
      '<content>' +
      '<relation>=</relation>' +
      '</content>' +
      '<children>' +
      '<identifier>a</identifier>' +
      '<appl>' +
      '<content>' +
      '<punctuation>\u2061</punctuation>' +
      '<function>sin</function>' +
      '</content>' +
      '<children>' +
      '<function>sin</function>' +
      '<identifier>x</identifier>' +
      '</children>' +
      '</appl>' +
      '</children>' +
      '</relseq>');

  this.executeTreeTest(
      '<mrow><mi>sin</mi><mi>x</mi><mo>=</mo><mo>b</mo></mrow>',
      '<relseq>=' +
      '<content>' +
      '<relation>=</relation>' +
      '</content>' +
      '<children>' +
      '<appl>' +
      '<content>' +
      '<punctuation>\u2061</punctuation>' +
      '<function>sin</function>' +
      '</content>' +
      '<children>' +
      '<function>sin</function>' +
      '<identifier>x</identifier>' +
      '</children>' +
      '</appl>' +
      '<identifier>b</identifier>' +
      '</children>' +
      '</relseq>');

  this.executeTreeTest(
      '<mrow><mo>a</mo><mo>=</mo><mi>sin</mi><mi>x</mi><mo>=</mo>' +
      '<mo>b</mo></mrow>',
      '<relseq>=' +
      '<content>' +
      '<relation>=</relation>' +
      '<relation>=</relation>' +
      '</content>' +
      '<children>' +
      '<identifier>a</identifier>' +
      '<appl>' +
      '<content>' +
      '<punctuation>\u2061</punctuation>' +
      '<function>sin</function>' +
      '</content>' +
      '<children>' +
      '<function>sin</function>' +
      '<identifier>x</identifier>' +
      '</children>' +
      '</appl>' +
      '<identifier>b</identifier>' +
      '</children>' +
      '</relseq>');
};


/**
 * Multiple prefix function applications with unfenced arguments.
 */
sre.SemanticTreeTest.prototype.testStreePrefixFuncsMultiUnfenced = function() {
  this.brief = true;
  this.executeTreeTest(
      '<mrow><mi>sin</mi><mi>x</mi><mo>+</mo><mi>cos</mi><mi>x</mi></mrow>',
      '<infixop>+' +
      '<content>' +
      '<operator>+</operator>' +
      '</content>' +
      '<children>' +
      '<appl>' +
      '<content>' +
      '<punctuation>\u2061</punctuation>' +
      '<function>sin</function>' +
      '</content>' +
      '<children>' +
      '<function>sin</function>' +
      '<identifier>x</identifier>' +
      '</children>' +
      '</appl>' +
      '<appl>' +
      '<content>' +
      '<punctuation>\u2061</punctuation>' +
      '<function>cos</function>' +
      '</content>' +
      '<children>' +
      '<function>cos</function>' +
      '<identifier>x</identifier>' +
      '</children>' +
      '</appl>' +
      '</children>' +
      '</infixop>');

  this.executeTreeTest(
      '<mrow><mi>sin</mi><mi>x</mi><mo>+</mo><mi>cos</mi><mi>x</mi><mo>=</mo>' +
      '<mi>tan</mi><mi>x</mi></mrow>',
      '<relseq>=' +
      '<content>' +
      '<relation>=</relation>' +
      '</content>' +
      '<children>' +
      '<infixop>+' +
      '<content>' +
      '<operator>+</operator>' +
      '</content>' +
      '<children>' +
      '<appl>' +
      '<content>' +
      '<punctuation>\u2061</punctuation>' +
      '<function>sin</function>' +
      '</content>' +
      '<children>' +
      '<function>sin</function>' +
      '<identifier>x</identifier>' +
      '</children>' +
      '</appl>' +
      '<appl>' +
      '<content>' +
      '<punctuation>\u2061</punctuation>' +
      '<function>cos</function>' +
      '</content>' +
      '<children>' +
      '<function>cos</function>' +
      '<identifier>x</identifier>' +
      '</children>' +
      '</appl>' +
      '</children>' +
      '</infixop>' +
      '<appl>' +
      '<content>' +
      '<punctuation>\u2061</punctuation>' +
      '<function>tan</function>' +
      '</content>' +
      '<children>' +
      '<function>tan</function>' +
      '<identifier>x</identifier>' +
      '</children>' +
      '</appl>' +
      '</children>' +
      '</relseq>');

  this.executeTreeTest(
      '<mrow><mi>sin</mi><mi>x</mi><mo>+</mo><mi>cos</mi><mi>y</mi><mo>=</mo>' +
      '<mi>tan</mi><mi>x</mi><mi>y</mi></mrow>',
      '<relseq>=' +
      '<content>' +
      '<relation>=</relation>' +
      '</content>' +
      '<children>' +
      '<infixop>+' +
      '<content>' +
      '<operator>+</operator>' +
      '</content>' +
      '<children>' +
      '<appl>' +
      '<content>' +
      '<punctuation>\u2061</punctuation>' +
      '<function>sin</function>' +
      '</content>' +
      '<children>' +
      '<function>sin</function>' +
      '<identifier>x</identifier>' +
      '</children>' +
      '</appl>' +
      '<appl>' +
      '<content>' +
      '<punctuation>\u2061</punctuation>' +
      '<function>cos</function>' +
      '</content>' +
      '<children>' +
      '<function>cos</function>' +
      '<identifier>y</identifier>' +
      '</children>' +
      '</appl>' +
      '</children>' +
      '</infixop>' +
      '<appl>' +
      '<content>' +
      '<punctuation>\u2061</punctuation>' +
      '<function>tan</function>' +
      '</content>' +
      '<children>' +
      '<function>tan</function>' +
      '<infixop>\u2062' +
      '<content>' +
      '<operator>\u2062</operator>' +
      '</content>' +
      '<children>' +
      '<identifier>x</identifier>' +
      '<identifier>y</identifier>' +
      '</children>' +
      '</infixop>' +
      '</children>' +
      '</appl>' +
      '</children>' +
      '</relseq>');
};


/**
 * Prefix function applications with sub- and superscripts and unfenced
 * arguments.
 */
sre.SemanticTreeTest.prototype.testStreePrefixFuncsScriptUnfenced =
    function() {
  this.brief = true;
  this.executeTreeTest(
      '<mrow><msup><mi>sin</mi><mn>2</mn></msup><mi>x</mi></mrow>',
      '<appl>' +
      '<content>' +
      '<punctuation>\u2061</punctuation>' +
      '<function>sin</function>' +
      '</content>' +
      '<children>' +
      '<superscript>' +
      '<children>' +
      '<function>sin</function>' +
      '<number>2</number>' +
      '</children>' +
      '</superscript>' +
      '<identifier>x</identifier>' +
      '</children>' +
      '</appl>');

  this.executeTreeTest(
      '<mrow><msub><mi>sin</mi><mn>1</mn></msub><mi>x</mi></mrow>',
      '<appl>' +
      '<content>' +
      '<punctuation>\u2061</punctuation>' +
      '<function>sin</function>' +
      '</content>' +
      '<children>' +
      '<subscript>' +
      '<children>' +
      '<function>sin</function>' +
      '<number>1</number>' +
      '</children>' +
      '</subscript>' +
      '<identifier>x</identifier>' +
      '</children>' +
      '</appl>');

  this.executeTreeTest(
      '<mrow><msubsup><mi>sin</mi><mn>2</mn><mn>1</mn></msubsup>' +
      '<mi>x</mi></mrow>',
      '<appl>' +
      '<content>' +
      '<punctuation>\u2061</punctuation>' +
      '<function>sin</function>' +
      '</content>' +
      '<children>' +
      '<superscript>' +
      '<children>' +
      '<subscript>' +
      '<children>' +
      '<function>sin</function>' +
      '<number>2</number>' +
      '</children>' +
      '</subscript>' +
      '<number>1</number>' +
      '</children>' +
      '</superscript>' +
      '<identifier>x</identifier>' +
      '</children>' +
      '</appl>');

  this.executeTreeTest(
      '<mrow><msup><mi>sin</mi><mn>2</mn></msup><mi>x</mi><mo>+</mo><msup>' +
      '<mi>cos</mi><mn>2</mn></msup><mi>y</mi><mo>=</mo><mn>1</mn></mrow>',
      '<relseq>=' +
      '<content>' +
      '<relation>=</relation>' +
      '</content>' +
      '<children>' +
      '<infixop>+' +
      '<content>' +
      '<operator>+</operator>' +
      '</content>' +
      '<children>' +
      '<appl>' +
      '<content>' +
      '<punctuation>\u2061</punctuation>' +
      '<function>sin</function>' +
      '</content>' +
      '<children>' +
      '<superscript>' +
      '<children>' +
      '<function>sin</function>' +
      '<number>2</number>' +
      '</children>' +
      '</superscript>' +
      '<identifier>x</identifier>' +
      '</children>' +
      '</appl>' +
      '<appl>' +
      '<content>' +
      '<punctuation>\u2061</punctuation>' +
      '<function>cos</function>' +
      '</content>' +
      '<children>' +
      '<superscript>' +
      '<children>' +
      '<function>cos</function>' +
      '<number>2</number>' +
      '</children>' +
      '</superscript>' +
      '<identifier>y</identifier>' +
      '</children>' +
      '</appl>' +
      '</children>' +
      '</infixop>' +
      '<number>1</number>' +
      '</children>' +
      '</relseq>');
  this.executeTreeTest(
      '<mrow><msubsup><msubsup><mi>sin</mi><mn>2</mn><mn>1</mn>' +
      '</msubsup><mi>n</mi><mi>m</mi></msubsup><mi>x</mi></mrow>',
      '<appl>' +
      '<content>' +
      '<punctuation>\u2061</punctuation>' +
      '<function>sin</function>' +
      '</content>' +
      '<children>' +
      '<superscript>' +
      '<children>' +
      '<subscript>' +
      '<children>' +
      '<superscript>' +
      '<children>' +
      '<subscript>' +
      '<children>' +
      '<function>sin</function>' +
      '<number>2</number>' +
      '</children>' +
      '</subscript>' +
      '<number>1</number>' +
      '</children>' +
      '</superscript>' +
      '<identifier>n</identifier>' +
      '</children>' +
      '</subscript>' +
      '<identifier>m</identifier>' +
      '</children>' +
      '</superscript>' +
      '<identifier>x</identifier>' +
      '</children>' +
      '</appl>');
};


/**
 * Prefix functions without arguments.
 */
sre.SemanticTreeTest.prototype.testStreePrefixFuncsNoArgs = function() {
  this.brief = true;
  this.executeTreeTest(
      '<mi>sin</mi>',
      '<function>sin</function>');

  this.executeTreeTest(
      '<msup><mi>sin</mi><mn>2</mn></msup>',
      '<superscript>' +
      '<children>' +
      '<function>sin</function>' +
      '<number>2</number>' +
      '</children>' +
      '</superscript>');

  this.executeTreeTest(
      '<msup><mi>sin</mi><mn>2</mn></msup><mo>+</mo><msup><mi>cos</mi>' +
      '<mn>2</mn></msup>',
      '<infixop>+' +
      '<content>' +
      '<operator>+</operator>' +
      '</content>' +
      '<children>' +
      '<superscript>' +
      '<children>' +
      '<function>sin</function>' +
      '<number>2</number>' +
      '</children>' +
      '</superscript>' +
      '<superscript>' +
      '<children>' +
      '<function>cos</function>' +
      '<number>2</number>' +
      '</children>' +
      '</superscript>' +
      '</children>' +
      '</infixop>');

  this.executeTreeTest(
      '<mrow><msup><mi>sin</mi><mn>2</mn></msup><mo>+</mo>' +
      '<msup><mi>cos</mi><mn>2</mn></msup><mo>=</mo><mn>1</mn></mrow>',
      '<relseq>=' +
      '<content>' +
      '<relation>=</relation>' +
      '</content>' +
      '<children>' +
      '<infixop>+' +
      '<content>' +
      '<operator>+</operator>' +
      '</content>' +
      '<children>' +
      '<superscript>' +
      '<children>' +
      '<function>sin</function>' +
      '<number>2</number>' +
      '</children>' +
      '</superscript>' +
      '<superscript>' +
      '<children>' +
      '<function>cos</function>' +
      '<number>2</number>' +
      '</children>' +
      '</superscript>' +
      '</children>' +
      '</infixop>' +
      '<number>1</number>' +
      '</children>' +
      '</relseq>');

  this.executeTreeTest(
      '<mrow><mi>sin</mi><mo>=</mo><mfrac><mn>1</mn>' +
      '<mi>csc</mi></mfrac></mrow>',
      '<relseq>=' +
      '<content>' +
      '<relation>=</relation>' +
      '</content>' +
      '<children>' +
      '<function>sin</function>' +
      '<fraction>' +
      '<children>' +
      '<number>1</number>' +
      '<function>csc</function>' +
      '</children>' +
      '</fraction>' +
      '</children>' +
      '</relseq>');
};


/**
 * Nested prefix function applications, both with and without fenced arguments.
 */
sre.SemanticTreeTest.prototype.testStreePrefixFuncsNested = function() {
  this.brief = true;
  this.executeTreeTest(
      '<mrow><mi>log</mi><mi>cos</mi><mi>x</mi></mrow>',
      '<appl>' +
      '<content>' +
      '<punctuation>\u2061</punctuation>' +
      '<function>log</function>' +
      '</content>' +
      '<children>' +
      '<function>log</function>' +
      '<appl>' +
      '<content>' +
      '<punctuation>\u2061</punctuation>' +
      '<function>cos</function>' +
      '</content>' +
      '<children>' +
      '<function>cos</function>' +
      '<identifier>x</identifier>' +
      '</children>' +
      '</appl>' +
      '</children>' +
      '</appl>');

  this.executeTreeTest(
      '<mrow><mi>ln</mi><mo>(</mo><mi>sin</mi>' +
      '<mo>(</mo><mi>x</mi><mo>)</mo><mo>)</mo></mrow>',
      '<appl>' +
      '<content>' +
      '<punctuation>\u2061</punctuation>' +
      '<function>ln</function>' +
      '</content>' +
      '<children>' +
      '<function>ln</function>' +
      '<fenced>' +
      '<content>' +
      '<fence>(</fence>' +
      '<fence>)</fence>' +
      '</content>' +
      '<children>' +
      '<appl>' +
      '<content>' +
      '<punctuation>\u2061</punctuation>' +
      '<function>sin</function>' +
      '</content>' +
      '<children>' +
      '<function>sin</function>' +
      '<fenced>' +
      '<content>' +
      '<fence>(</fence>' +
      '<fence>)</fence>' +
      '</content>' +
      '<children>' +
      '<identifier>x</identifier>' +
      '</children>' +
      '</fenced>' +
      '</children>' +
      '</appl>' +
      '</children>' +
      '</fenced>' +
      '</children>' +
      '</appl>');

  this.executeTreeTest(
      '<mrow><mi>log</mi><mi>cos</mi><mi>x</mi><mo>=</mo><mi>ln</mi>' +
      '<mo>(</mo><mi>sin</mi><mo>(</mo><mi>x</mi><mo>)</mo><mo>)</mo></mrow>',
      '<relseq>=' +
      '<content>' +
      '<relation>=</relation>' +
      '</content>' +
      '<children>' +
      '<appl>' +
      '<content>' +
      '<punctuation>\u2061</punctuation>' +
      '<function>log</function>' +
      '</content>' +
      '<children>' +
      '<function>log</function>' +
      '<appl>' +
      '<content>' +
      '<punctuation>\u2061</punctuation>' +
      '<function>cos</function>' +
      '</content>' +
      '<children>' +
      '<function>cos</function>' +
      '<identifier>x</identifier>' +
      '</children>' +
      '</appl>' +
      '</children>' +
      '</appl>' +
      '<appl>' +
      '<content>' +
      '<punctuation>\u2061</punctuation>' +
      '<function>ln</function>' +
      '</content>' +
      '<children>' +
      '<function>ln</function>' +
      '<fenced>' +
      '<content>' +
      '<fence>(</fence>' +
      '<fence>)</fence>' +
      '</content>' +
      '<children>' +
      '<appl>' +
      '<content>' +
      '<punctuation>\u2061</punctuation>' +
      '<function>sin</function>' +
      '</content>' +
      '<children>' +
      '<function>sin</function>' +
      '<fenced>' +
      '<content>' +
      '<fence>(</fence>' +
      '<fence>)</fence>' +
      '</content>' +
      '<children>' +
      '<identifier>x</identifier>' +
      '</children>' +
      '</fenced>' +
      '</children>' +
      '</appl>' +
      '</children>' +
      '</fenced>' +
      '</children>' +
      '</appl>' +
      '</children>' +
      '</relseq>');
};


/**
 * Variations of matrices and their roles as determinants, square matrices or
 * rowvectors.
 */
sre.SemanticTreeTest.prototype.testStreeMatrices = function() {
  this.brief = false;
  this.executeTreeTest(
      '<mrow class="MJX-TeXAtom-ORD"><mi mathvariant="bold">A</mi>' +
      '<mo>=</mo><mo>[</mo><mtable rowspacing="4pt" columnspacing="1em">' +
      '<mtr><mtd><mn>0</mn></mtd><mtd><mn>1</mn></mtd></mtr><mtr><mtd>' +
      '<mn>2</mn></mtd><mtd><mn>3</mn></mtd></mtr></mtable><mo>]</mo>' +
      '</mrow>',
      '<relseq role="equality" id="16">=' +
      '<content>' +
      '<relation role="equality" id="1">=</relation>' +
      '</content>' +
      '<children>' +
      '<identifier role="latinletter" font="bold" id="0">A</identifier>' +
      '<matrix role="squarematrix" id="13">' +
      '<content>' +
      '<fence role="open" id="2">[</fence>' +
      '<fence role="close" id="14">]</fence>' +
      '</content>' +
      '<children>' +
      '<row role="squarematrix" id="7">' +
      '<children>' +
      '<cell role="squarematrix" id="4">' +
      '<children>' +
      '<number role="integer" font="normal" id="3">0</number>' +
      '</children>' +
      '</cell>' +
      '<cell role="squarematrix" id="6">' +
      '<children>' +
      '<number role="integer" font="normal" id="5">1</number>' +
      '</children>' +
      '</cell>' +
      '</children>' +
      '</row>' +
      '<row role="squarematrix" id="12">' +
      '<children>' +
      '<cell role="squarematrix" id="9">' +
      '<children>' +
      '<number role="integer" font="normal" id="8">2</number>' +
      '</children>' +
      '</cell>' +
      '<cell role="squarematrix" id="11">' +
      '<children>' +
      '<number role="integer" font="normal" id="10">3</number>' +
      '</children>' +
      '</cell>' +
      '</children>' +
      '</row>' +
      '</children>' +
      '</matrix>' +
      '</children>' +
      '</relseq>');

  this.executeTreeTest(
      '<mo>[</mo><mtable rowspacing="4pt" columnspacing="1em">' +
      '<mtr><mtd><mn>0</mn></mtd><mtd><mn>1</mn></mtd></mtr>' +
      '<mtr><mtd><mn>2</mn></mtd><mtd><mn>3</mn></mtd></mtr>' +
      '<mtr><mtd><mn>4</mn></mtd><mtd><mn>5</mn></mtd></mtr>' +
      '</mtable><mo>]</mo>',
      '<matrix role="unknown" id="16">' +
      '<content>' +
      '<fence role="open" id="0">[</fence>' +
      '<fence role="close" id="17">]</fence>' +
      '</content>' +
      '<children>' +
      '<row role="matrix" id="5">' +
      '<children>' +
      '<cell role="matrix" id="2">' +
      '<children>' +
      '<number role="integer" font="normal" id="1">0</number>' +
      '</children>' +
      '</cell>' +
      '<cell role="matrix" id="4">' +
      '<children>' +
      '<number role="integer" font="normal" id="3">1</number>' +
      '</children>' +
      '</cell>' +
      '</children>' +
      '</row>' +
      '<row role="matrix" id="10">' +
      '<children>' +
      '<cell role="matrix" id="7">' +
      '<children>' +
      '<number role="integer" font="normal" id="6">2</number>' +
      '</children>' +
      '</cell>' +
      '<cell role="matrix" id="9">' +
      '<children>' +
      '<number role="integer" font="normal" id="8">3</number>' +
      '</children>' +
      '</cell>' +
      '</children>' +
      '</row>' +
      '<row role="matrix" id="15">' +
      '<children>' +
      '<cell role="matrix" id="12">' +
      '<children>' +
      '<number role="integer" font="normal" id="11">4</number>' +
      '</children>' +
      '</cell>' +
      '<cell role="matrix" id="14">' +
      '<children>' +
      '<number role="integer" font="normal" id="13">5</number>' +
      '</children>' +
      '</cell>' +
      '</children>' +
      '</row>' +
      '</children>' +
      '</matrix>');

  this.executeTreeTest(
      '<mo>[</mo><mtable rowspacing="4pt" columnspacing="1em">' +
      '<mtr><mtd><mn>0</mn></mtd><mtd><mn>1</mn></mtd></mtr>' +
      '<mtr><mtd><mn>2</mn></mtd><mtd><mn>3</mn></mtd></mtr>' +
      '</mtable><mo>]</mo>',
      '<matrix role="squarematrix" id="11">' +
      '<content>' +
      '<fence role="open" id="0">[</fence>' +
      '<fence role="close" id="12">]</fence>' +
      '</content>' +
      '<children>' +
      '<row role="squarematrix" id="5">' +
      '<children>' +
      '<cell role="squarematrix" id="2">' +
      '<children>' +
      '<number role="integer" font="normal" id="1">0</number>' +
      '</children>' +
      '</cell>' +
      '<cell role="squarematrix" id="4">' +
      '<children>' +
      '<number role="integer" font="normal" id="3">1</number>' +
      '</children>' +
      '</cell>' +
      '</children>' +
      '</row>' +
      '<row role="squarematrix" id="10">' +
      '<children>' +
      '<cell role="squarematrix" id="7">' +
      '<children>' +
      '<number role="integer" font="normal" id="6">2</number>' +
      '</children>' +
      '</cell>' +
      '<cell role="squarematrix" id="9">' +
      '<children>' +
      '<number role="integer" font="normal" id="8">3</number>' +
      '</children>' +
      '</cell>' +
      '</children>' +
      '</row>' +
      '</children>' +
      '</matrix>');

  this.executeTreeTest(
      '<mfenced open="|" close="|"><mtable>' +
      '<mtr><mtd><mn>0</mn></mtd><mtd><mn>1</mn></mtd></mtr>' +
      '<mtr><mtd><mn>2</mn></mtd><mtd><mn>3</mn></mtd></mtr>' +
      '<mtr><mtd><mn>4</mn></mtd><mtd><mn>5</mn></mtd></mtr>' +
      '</mtable></mfenced>',
      '<matrix role="unknown" id="15">' +
      '<content>' +
      '<fence role="neutral" id="16">|</fence>' +
      '<fence role="neutral" id="17">|</fence>' +
      '</content>' +
      '<children>' +
      '<row role="matrix" id="4">' +
      '<children>' +
      '<cell role="matrix" id="1">' +
      '<children>' +
      '<number role="integer" font="normal" id="0">0</number>' +
      '</children>' +
      '</cell>' +
      '<cell role="matrix" id="3">' +
      '<children>' +
      '<number role="integer" font="normal" id="2">1</number>' +
      '</children>' +
      '</cell>' +
      '</children>' +
      '</row>' +
      '<row role="matrix" id="9">' +
      '<children>' +
      '<cell role="matrix" id="6">' +
      '<children>' +
      '<number role="integer" font="normal" id="5">2</number>' +
      '</children>' +
      '</cell>' +
      '<cell role="matrix" id="8">' +
      '<children>' +
      '<number role="integer" font="normal" id="7">3</number>' +
      '</children>' +
      '</cell>' +
      '</children>' +
      '</row>' +
      '<row role="matrix" id="14">' +
      '<children>' +
      '<cell role="matrix" id="11">' +
      '<children>' +
      '<number role="integer" font="normal" id="10">4</number>' +
      '</children>' +
      '</cell>' +
      '<cell role="matrix" id="13">' +
      '<children>' +
      '<number role="integer" font="normal" id="12">5</number>' +
      '</children>' +
      '</cell>' +
      '</children>' +
      '</row>' +
      '</children>' +
      '</matrix>');

  this.executeTreeTest(
      '<mfenced open="|" close="|"><mtable>' +
      '<mtr><mtd><mn>0</mn></mtd><mtd><mn>1</mn></mtd></mtr>' +
      '<mtr><mtd><mn>2</mn></mtd><mtd><mn>3</mn></mtd></mtr>' +
      '</mtable></mfenced>',
      '<matrix role="determinant" id="10">' +
      '<content>' +
      '<fence role="neutral" id="11">|</fence>' +
      '<fence role="neutral" id="12">|</fence>' +
      '</content>' +
      '<children>' +
      '<row role="determinant" id="4">' +
      '<children>' +
      '<cell role="determinant" id="1">' +
      '<children>' +
      '<number role="integer" font="normal" id="0">0</number>' +
      '</children>' +
      '</cell>' +
      '<cell role="determinant" id="3">' +
      '<children>' +
      '<number role="integer" font="normal" id="2">1</number>' +
      '</children>' +
      '</cell>' +
      '</children>' +
      '</row>' +
      '<row role="determinant" id="9">' +
      '<children>' +
      '<cell role="determinant" id="6">' +
      '<children>' +
      '<number role="integer" font="normal" id="5">2</number>' +
      '</children>' +
      '</cell>' +
      '<cell role="determinant" id="8">' +
      '<children>' +
      '<number role="integer" font="normal" id="7">3</number>' +
      '</children>' +
      '</cell>' +
      '</children>' +
      '</row>' +
      '</children>' +
      '</matrix>');

  this.executeTreeTest(
      '<mfenced open="(" close=")"><mtable>' +
      '<mtr><mtd><mn>0</mn></mtd><mtd><mn>1</mn></mtd>' +
      '<mtd><mn>2</mn></mtd><mtd><mn>3</mn></mtd></mtr>' +
      '</mtable></mfenced>',
      '<matrix role="rowvector" id="9">' +
      '<content>' +
      '<fence role="open" id="10">(</fence>' +
      '<fence role="close" id="11">)</fence>' +
      '</content>' +
      '<children>' +
      '<row role="rowvector" id="8">' +
      '<children>' +
      '<cell role="rowvector" id="1">' +
      '<children>' +
      '<number role="integer" font="normal" id="0">0</number>' +
      '</children>' +
      '</cell>' +
      '<cell role="rowvector" id="3">' +
      '<children>' +
      '<number role="integer" font="normal" id="2">1</number>' +
      '</children>' +
      '</cell>' +
      '<cell role="rowvector" id="5">' +
      '<children>' +
      '<number role="integer" font="normal" id="4">2</number>' +
      '</children>' +
      '</cell>' +
      '<cell role="rowvector" id="7">' +
      '<children>' +
      '<number role="integer" font="normal" id="6">3</number>' +
      '</children>' +
      '</cell>' +
      '</children>' +
      '</row>' +
      '</children>' +
      '</matrix>');
};


/**
 * Variations of vectors and their roles as determinants or binomial
 * coefficients.
 */
sre.SemanticTreeTest.prototype.testStreeVectors = function() {
  this.brief = false;
  this.executeTreeTest(
      '<mrow class="MJX-TeXAtom-ORD"><mi mathvariant="bold">V</mi>' +
      '<mo>=</mo><mo>[</mo><mtable rowspacing="4pt" columnspacing="1em">' +
      '<mtr><mtd><mn>1</mn></mtd></mtr><mtr><mtd><mn>2</mn></mtd></mtr>' +
      '<mtr><mtd><mn>3</mn></mtd></mtr></mtable><mo>]</mo></mrow>',
      '<relseq role="equality" id="15">=' +
      '<content>' +
      '<relation role="equality" id="1">=</relation>' +
      '</content>' +
      '<children>' +
      '<identifier role="latinletter" font="bold" id="0">V</identifier>' +
      '<vector role="unknown" id="12">' +
      '<content>' +
      '<fence role="open" id="2">[</fence>' +
      '<fence role="close" id="13">]</fence>' +
      '</content>' +
      '<children>' +
      '<line role="vector" id="5">' +
      '<children>' +
      '<number role="integer" font="normal" id="3">1</number>' +
      '</children>' +
      '</line>' +
      '<line role="vector" id="8">' +
      '<children>' +
      '<number role="integer" font="normal" id="6">2</number>' +
      '</children>' +
      '</line>' +
      '<line role="vector" id="11">' +
      '<children>' +
      '<number role="integer" font="normal" id="9">3</number>' +
      '</children>' +
      '</line>' +
      '</children>' +
      '</vector>' +
      '</children>' +
      '</relseq>');

  this.executeTreeTest(
      '<mo>[</mo><mtable rowspacing="4pt" columnspacing="1em">' +
      '<mtr><mtd><mn>1</mn></mtd></mtr><mtr><mtd><mn>2</mn></mtd></mtr>' +
      '<mtr><mtd><mn>3</mn></mtd></mtr></mtable><mo>]</mo>',
      '<vector role="unknown" id="10">' +
      '<content>' +
      '<fence role="open" id="0">[</fence>' +
      '<fence role="close" id="11">]</fence>' +
      '</content>' +
      '<children>' +
      '<line role="vector" id="3">' +
      '<children>' +
      '<number role="integer" font="normal" id="1">1</number>' +
      '</children>' +
      '</line>' +
      '<line role="vector" id="6">' +
      '<children>' +
      '<number role="integer" font="normal" id="4">2</number>' +
      '</children>' +
      '</line>' +
      '<line role="vector" id="9">' +
      '<children>' +
      '<number role="integer" font="normal" id="7">3</number>' +
      '</children>' +
      '</line>' +
      '</children>' +
      '</vector>');

  this.executeTreeTest(
      '<mfenced open="(" close=")"><mtable>' +
      '<mtr><mtd><mi>n</mi></mtd></mtr><mtr><mtd><mi>k</mi></mtd></mtr>' +
      '</mtable></mfenced>',
      '<vector role="binomial" id="6">' +
      '<content>' +
      '<fence role="open" id="7">(</fence>' +
      '<fence role="close" id="8">)</fence>' +
      '</content>' +
      '<children>' +
      '<line role="binomial" id="2">' +
      '<children>' +
      '<identifier role="latinletter" font="italic" id="0">n</identifier>' +
      '</children>' +
      '</line>' +
      '<line role="binomial" id="5">' +
      '<children>' +
      '<identifier role="latinletter" font="italic" id="3">k</identifier>' +
      '</children>' +
      '</line>' +
      '</children>' +
      '</vector>');

  this.executeTreeTest(
      '<mfenced open="|" close="|"><mtable>' +
      '<mtr><mtd><mi>n</mi></mtd></mtr>' +
      '</mtable></mfenced>',
      '<vector role="determinant" id="3">' +
      '<content>' +
      '<fence role="neutral" id="4">|</fence>' +
      '<fence role="neutral" id="5">|</fence>' +
      '</content>' +
      '<children>' +
      '<line role="determinant" id="2">' +
      '<children>' +
      '<identifier role="latinletter" font="italic" id="0">n</identifier>' +
      '</children>' +
      '</line>' +
      '</children>' +
      '</vector>');

  this.executeTreeTest(
      '<mfenced open="(" close=")"><mtable>' +
      '<mtr><mtd><mi>n</mi></mtd></mtr>' +
      '</mtable></mfenced>',
      '<vector role="squarematrix" id="3">' +
      '<content>' +
      '<fence role="open" id="4">(</fence>' +
      '<fence role="close" id="5">)</fence>' +
      '</content>' +
      '<children>' +
      '<line role="squarematrix" id="2">' +
      '<children>' +
      '<identifier role="latinletter" font="italic" id="0">n</identifier>' +
      '</children>' +
      '</line>' +
      '</children>' +
      '</vector>');

};


/**
 * Variations of tables representing case statements,
 * multiline equations and regular tables.
 */
sre.SemanticTreeTest.prototype.testStreeTables = function() {
  this.executeTreeTest(
      '<mrow><mo>{</mo><mtable><mtr><mtd><mi>a</mi></mtd><mtd>' +
      '<mtext>often</mtext></mtd></mtr><mtr><mtd><mi>b</mi></mtd>' +
      '<mtd><mtext>sometimes</mtext></mtd></mtr></mtable></mrow>',
      '<cases role="unknown" id="11">' +
      '<content>' +
      '<punctuation role="openfence" id="0">{</punctuation>' +
      '</content>' +
      '<children>' +
      '<row role="cases" id="5">' +
      '<children>' +
      '<cell role="cases" id="2">' +
      '<children>' +
      '<identifier role="latinletter" font="italic" id="1">a</identifier>' +
      '</children>' +
      '</cell>' +
      '<cell role="cases" id="4">' +
      '<children>' +
      '<text role="unknown" font="normal" id="3">often</text>' +
      '</children>' +
      '</cell>' +
      '</children>' +
      '</row>' +
      '<row role="cases" id="10">' +
      '<children>' +
      '<cell role="cases" id="7">' +
      '<children>' +
      '<identifier role="latinletter" font="italic" id="6">b</identifier>' +
      '</children>' +
      '</cell>' +
      '<cell role="cases" id="9">' +
      '<children>' +
      '<text role="unknown" font="normal" id="8">sometimes</text>' +
      '</children>' +
      '</cell>' +
      '</children>' +
      '</row>' +
      '</children>' +
      '</cases>');

  this.executeTreeTest(
      '<mrow><mi mathvariant="bold">A</mi><mo>=</mo><mo>{</mo><mtable>' +
      '<mtr><mtd><mi>a</mi></mtd><mtd><mtext>often</mtext></mtd></mtr>' +
      '<mtr><mtd><mi>b</mi></mtd><mtd><mtext>sometimes</mtext></mtd></mtr>' +
      '</mtable></mrow>',
      '<relseq role="equality" id="14">=' +
      '<content>' +
      '<relation role="equality" id="1">=</relation>' +
      '</content>' +
      '<children>' +
      '<identifier role="latinletter" font="bold" id="0">A</identifier>' +
      '<cases role="unknown" id="13">' +
      '<content>' +
      '<punctuation role="openfence" id="2">{</punctuation>' +
      '</content>' +
      '<children>' +
      '<row role="cases" id="7">' +
      '<children>' +
      '<cell role="cases" id="4">' +
      '<children>' +
      '<identifier role="latinletter" font="italic" id="3">a</identifier>' +
      '</children>' +
      '</cell>' +
      '<cell role="cases" id="6">' +
      '<children>' +
      '<text role="unknown" font="normal" id="5">often</text>' +
      '</children>' +
      '</cell>' +
      '</children>' +
      '</row>' +
      '<row role="cases" id="12">' +
      '<children>' +
      '<cell role="cases" id="9">' +
      '<children>' +
      '<identifier role="latinletter" font="italic" id="8">b</identifier>' +
      '</children>' +
      '</cell>' +
      '<cell role="cases" id="11">' +
      '<children>' +
      '<text role="unknown" font="normal" id="10">sometimes</text>' +
      '</children>' +
      '</cell>' +
      '</children>' +
      '</row>' +
      '</children>' +
      '</cases>' +
      '</children>' +
      '</relseq>');

  this.executeTreeTest(
      '<mrow><mo>{</mo><mtable><mtr><mtd><mi>a</mi></mtd><mtd>' +
      '<mtext>often</mtext></mtd></mtr><mtr><mtd><mi>b</mi></mtd><mtd>' +
      '<mtext>sometimes</mtext></mtd></mtr></mtable><mo>.</mo></mrow>',
      '<punctuated role="endpunct" id="13">' +
      '<content>' +
      '<punctuation role="fullstop" id="12">.</punctuation>' +
      '</content>' +
      '<children>' +
      '<cases role="unknown" id="11">' +
      '<content>' +
      '<punctuation role="openfence" id="0">{</punctuation>' +
      '</content>' +
      '<children>' +
      '<row role="cases" id="5">' +
      '<children>' +
      '<cell role="cases" id="2">' +
      '<children>' +
      '<identifier role="latinletter" font="italic" id="1">a</identifier>' +
      '</children>' +
      '</cell>' +
      '<cell role="cases" id="4">' +
      '<children>' +
      '<text role="unknown" font="normal" id="3">often</text>' +
      '</children>' +
      '</cell>' +
      '</children>' +
      '</row>' +
      '<row role="cases" id="10">' +
      '<children>' +
      '<cell role="cases" id="7">' +
      '<children>' +
      '<identifier role="latinletter" font="italic" id="6">b</identifier>' +
      '</children>' +
      '</cell>' +
      '<cell role="cases" id="9">' +
      '<children>' +
      '<text role="unknown" font="normal" id="8">sometimes</text>' +
      '</children>' +
      '</cell>' +
      '</children>' +
      '</row>' +
      '</children>' +
      '</cases>' +
      '<punctuation role="fullstop" id="12">.</punctuation>' +
      '</children>' +
      '</punctuated>');

  this.executeTreeTest(
      '<mrow><mo>{</mo><mtable><mtr><mtd><mi>a</mi></mtd>' +
      '<mtd><mtext>often</mtext></mtd></mtr><mtr><mtd><mi>b</mi></mtd>' +
      '<mtd><mtext>sometimes</mtext></mtd></mtr></mtable>' +
      '<mo>,</mo><mi>b</mi><mo>,</mo><mi>c</mi><mo>.</mo></mrow>',
      '<punctuated role="sequence" id="17">' +
      '<content>' +
      '<punctuation role="comma" id="12">,</punctuation>' +
      '<punctuation role="comma" id="14">,</punctuation>' +
      '<punctuation role="fullstop" id="16">.</punctuation>' +
      '</content>' +
      '<children>' +
      '<cases role="unknown" id="11">' +
      '<content>' +
      '<punctuation role="openfence" id="0">{</punctuation>' +
      '</content>' +
      '<children>' +
      '<row role="cases" id="5">' +
      '<children>' +
      '<cell role="cases" id="2">' +
      '<children>' +
      '<identifier role="latinletter" font="italic" id="1">a</identifier>' +
      '</children>' +
      '</cell>' +
      '<cell role="cases" id="4">' +
      '<children>' +
      '<text role="unknown" font="normal" id="3">often</text>' +
      '</children>' +
      '</cell>' +
      '</children>' +
      '</row>' +
      '<row role="cases" id="10">' +
      '<children>' +
      '<cell role="cases" id="7">' +
      '<children>' +
      '<identifier role="latinletter" font="italic" id="6">b</identifier>' +
      '</children>' +
      '</cell>' +
      '<cell role="cases" id="9">' +
      '<children>' +
      '<text role="unknown" font="normal" id="8">sometimes</text>' +
      '</children>' +
      '</cell>' +
      '</children>' +
      '</row>' +
      '</children>' +
      '</cases>' +
      '<punctuation role="comma" id="12">,</punctuation>' +
      '<identifier role="latinletter" font="italic" id="13">b</identifier>' +
      '<punctuation role="comma" id="14">,</punctuation>' +
      '<identifier role="latinletter" font="italic" id="15">c</identifier>' +
      '<punctuation role="fullstop" id="16">.</punctuation>' +
      '</children>' +
      '</punctuated>');

  this.executeTreeTest(
      '<mrow><mo>{</mo><mtable><mtr><mtd><mi>a</mi><mo>,</mo>' +
      '<mtext>often</mtext></mtd></mtr><mtr><mtd><mi>b</mi><mo>,</mo>' +
      '<mtext>sometimes</mtext></mtd></mtr></mtable><mo>,</mo><mi>b</mi>' +
      '<mo>,</mo><mi>c</mi><mo>.</mo></mrow>',
      '<punctuated role="sequence" id="19">' +
      '<content>' +
      '<punctuation role="comma" id="14">,</punctuation>' +
      '<punctuation role="comma" id="16">,</punctuation>' +
      '<punctuation role="fullstop" id="18">.</punctuation>' +
      '</content>' +
      '<children>' +
      '<cases role="unknown" id="13">' +
      '<content>' +
      '<punctuation role="openfence" id="0">{</punctuation>' +
      '</content>' +
      '<children>' +
      '<line role="cases" id="6">' +
      '<children>' +
      '<punctuated role="sequence" id="4">' +
      '<content>' +
      '<punctuation role="comma" id="2">,</punctuation>' +
      '</content>' +
      '<children>' +
      '<identifier role="latinletter" font="italic" id="1">a</identifier>' +
      '<punctuation role="comma" id="2">,</punctuation>' +
      '<text role="unknown" font="normal" id="3">often</text>' +
      '</children>' +
      '</punctuated>' +
      '</children>' +
      '</line>' +
      '<line role="cases" id="12">' +
      '<children>' +
      '<punctuated role="sequence" id="10">' +
      '<content>' +
      '<punctuation role="comma" id="8">,</punctuation>' +
      '</content>' +
      '<children>' +
      '<identifier role="latinletter" font="italic" id="7">b</identifier>' +
      '<punctuation role="comma" id="8">,</punctuation>' +
      '<text role="unknown" font="normal" id="9">sometimes</text>' +
      '</children>' +
      '</punctuated>' +
      '</children>' +
      '</line>' +
      '</children>' +
      '</cases>' +
      '<punctuation role="comma" id="14">,</punctuation>' +
      '<identifier role="latinletter" font="italic" id="15">b</identifier>' +
      '<punctuation role="comma" id="16">,</punctuation>' +
      '<identifier role="latinletter" font="italic" id="17">c</identifier>' +
      '<punctuation role="fullstop" id="18">.</punctuation>' +
      '</children>' +
      '</punctuated>');

  this.executeTreeTest(
      '<mtable><mtr><mtd><mi>x</mi><maligngroup/><mo>=</mo><mn>4</mn>' +
      '</mtd></mtr><mtr><mtd><mi>y</mi><maligngroup/><mo>=</mo><mn>2</mn>' +
      '</mtd></mtr><mtr><mtd><mi>x</mi><mi>y</mi><maligngroup/><mo>=</mo>' +
      '<mn>6</mn></mtd></mtr></mtable>',
      '<multiline role="unknown" id="21">' +
      '<children>' +
      '<line role="multiline" id="5">' +
      '<children>' +
      '<relseq role="equality" id="3">=' +
      '<content>' +
      '<relation role="equality" id="1">=</relation>' +
      '</content>' +
      '<children>' +
      '<identifier role="latinletter" font="italic" id="0">x</identifier>' +
      '<number role="integer" font="normal" id="2">4</number>' +
      '</children>' +
      '</relseq>' +
      '</children>' +
      '</line>' +
      '<line role="multiline" id="11">' +
      '<children>' +
      '<relseq role="equality" id="9">=' +
      '<content>' +
      '<relation role="equality" id="7">=</relation>' +
      '</content>' +
      '<children>' +
      '<identifier role="latinletter" font="italic" id="6">y</identifier>' +
      '<number role="integer" font="normal" id="8">2</number>' +
      '</children>' +
      '</relseq>' +
      '</children>' +
      '</line>' +
      '<line role="multiline" id="20">' +
      '<children>' +
      '<relseq role="equality" id="18">=' +
      '<content>' +
      '<relation role="equality" id="14">=</relation>' +
      '</content>' +
      '<children>' +
      '<infixop role="implicit" id="17">\u2062' +
      '<content>' +
      '<operator role="multiplication" id="16">\u2062</operator>' +
      '</content>' +
      '<children>' +
      '<identifier role="latinletter" font="italic" id="12">x</identifier>' +
      '<identifier role="latinletter" font="italic" id="13">y</identifier>' +
      '</children>' +
      '</infixop>' +
      '<number role="integer" font="normal" id="15">6</number>' +
      '</children>' +
      '</relseq>' +
      '</children>' +
      '</line>' +
      '</children>' +
      '</multiline>');

  this.executeTreeTest(
      '<mtable><mtr><mtd><mi>x</mi></mtd><mtd><mo>=</mo></mtd><mtd><mn>4</mn>' +
      '</mtd></mtr><mtr><mtd><mi>y</mi></mtd><mtd><mo>=</mo></mtd><mtd>' +
      '<mn>2</mn></mtd></mtr><mtr><mtd><mi>x</mi><mi>y</mi></mtd><mtd>' +
      '<mo>=</mo></mtd><mtd><mn>6</mn></mtd></mtr></mtable>',
      '<table role="unknown" id="24">' +
      '<children>' +
      '<row role="table" id="6">' +
      '<children>' +
      '<cell role="table" id="1">' +
      '<children>' +
      '<identifier role="latinletter" font="italic" id="0">x</identifier>' +
      '</children>' +
      '</cell>' +
      '<cell role="table" id="3">' +
      '<children>' +
      '<relation role="equality" id="2">=</relation>' +
      '</children>' +
      '</cell>' +
      '<cell role="table" id="5">' +
      '<children>' +
      '<number role="integer" font="normal" id="4">4</number>' +
      '</children>' +
      '</cell>' +
      '</children>' +
      '</row>' +
      '<row role="table" id="13">' +
      '<children>' +
      '<cell role="table" id="8">' +
      '<children>' +
      '<identifier role="latinletter" font="italic" id="7">y</identifier>' +
      '</children>' +
      '</cell>' +
      '<cell role="table" id="10">' +
      '<children>' +
      '<relation role="equality" id="9">=</relation>' +
      '</children>' +
      '</cell>' +
      '<cell role="table" id="12">' +
      '<children>' +
      '<number role="integer" font="normal" id="11">2</number>' +
      '</children>' +
      '</cell>' +
      '</children>' +
      '</row>' +
      '<row role="table" id="23">' +
      '<children>' +
      '<cell role="table" id="18">' +
      '<children>' +
      '<infixop role="implicit" id="17">\u2062' +
      '<content>' +
      '<operator role="multiplication" id="16">\u2062</operator>' +
      '</content>' +
      '<children>' +
      '<identifier role="latinletter" font="italic" id="14">x</identifier>' +
      '<identifier role="latinletter" font="italic" id="15">y</identifier>' +
      '</children>' +
      '</infixop>' +
      '</children>' +
      '</cell>' +
      '<cell role="table" id="20">' +
      '<children>' +
      '<relation role="equality" id="19">=</relation>' +
      '</children>' +
      '</cell>' +
      '<cell role="table" id="22">' +
      '<children>' +
      '<number role="integer" font="normal" id="21">6</number>' +
      '</children>' +
      '</cell>' +
      '</children>' +
      '</row>' +
      '</children>' +
      '</table>');
};


/**
 * Limit functions.
 */
sre.SemanticTreeTest.prototype.testStreeLimitFunctions = function() {
  this.brief = true;
  this.executeTreeTest(
      '<mrow><munder><mi>lim</mi><mrow><mi>x</mi><mo>\u2192</mo>' +
      '<mi>\u221E</mi></mrow></munder><mo>(</mo><mi>x</mi><mo>)</mo></mrow>',
      '<appl>' +
      '<content>' +
      '<punctuation>\u2061</punctuation>' +
      '<function>lim</function>' +
      '</content>' +
      '<children>' +
      '<limlower>' +
      '<children>' +
      '<function>lim</function>' +
      '<relseq>\u2192' +
      '<content>' +
      '<relation>\u2192</relation>' +
      '</content>' +
      '<children>' +
      '<identifier>x</identifier>' +
      '<identifier>\u221E</identifier>' +
      '</children>' +
      '</relseq>' +
      '</children>' +
      '</limlower>' +
      '<fenced>' +
      '<content>' +
      '<fence>(</fence>' +
      '<fence>)</fence>' +
      '</content>' +
      '<children>' +
      '<identifier>x</identifier>' +
      '</children>' +
      '</fenced>' +
      '</children>' +
      '</appl>');

  this.executeTreeTest(
      '<mrow><mi>a</mi><mo>+</mo><munder><mi>lim</mi><mrow><mi>x</mi>' +
      '<mo>\u2192</mo><mi>\u221E</mi></mrow></munder><mo>(</mo><mi>x</mi>' +
      '<mo>)</mo><mo>+</mo><mi>b</mi></mrow>',
      '<infixop>+' +
      '<content>' +
      '<operator>+</operator>' +
      '<operator>+</operator>' +
      '</content>' +
      '<children>' +
      '<identifier>a</identifier>' +
      '<appl>' +
      '<content>' +
      '<punctuation>\u2061</punctuation>' +
      '<function>lim</function>' +
      '</content>' +
      '<children>' +
      '<limlower>' +
      '<children>' +
      '<function>lim</function>' +
      '<relseq>\u2192' +
      '<content>' +
      '<relation>\u2192</relation>' +
      '</content>' +
      '<children>' +
      '<identifier>x</identifier>' +
      '<identifier>\u221E</identifier>' +
      '</children>' +
      '</relseq>' +
      '</children>' +
      '</limlower>' +
      '<fenced>' +
      '<content>' +
      '<fence>(</fence>' +
      '<fence>)</fence>' +
      '</content>' +
      '<children>' +
      '<identifier>x</identifier>' +
      '</children>' +
      '</fenced>' +
      '</children>' +
      '</appl>' +
      '<identifier>b</identifier>' +
      '</children>' +
      '</infixop>');

  this.executeTreeTest(
      '<mrow><msup><munder><mi>lim</mi><mrow><mi>x</mi><mo>\u2192</mo>' +
      '<mi>\u221E</mi></mrow></munder><mo>+</mo></msup><mo>(</mo><mi>x</mi>' +
      '<mo>)</mo></mrow>',
      '<appl>' +
      '<content>' +
      '<punctuation>\u2061</punctuation>' +
      '<function>lim</function>' +
      '</content>' +
      '<children>' +
      '<limupper>' +
      '<children>' +
      '<limlower>' +
      '<children>' +
      '<function>lim</function>' +
      '<relseq>\u2192' +
      '<content>' +
      '<relation>\u2192</relation>' +
      '</content>' +
      '<children>' +
      '<identifier>x</identifier>' +
      '<identifier>\u221E</identifier>' +
      '</children>' +
      '</relseq>' +
      '</children>' +
      '</limlower>' +
      '<operator>+</operator>' +
      '</children>' +
      '</limupper>' +
      '<fenced>' +
      '<content>' +
      '<fence>(</fence>' +
      '<fence>)</fence>' +
      '</content>' +
      '<children>' +
      '<identifier>x</identifier>' +
      '</children>' +
      '</fenced>' +
      '</children>' +
      '</appl>');

  this.executeTreeTest(
      '<mrow><munderover><mi>lim</mi><mo>\u2015</mo><mrow><mi>x</mi>' +
      '<mo>\u2192</mo><mi>\u221E</mi></mrow></munderover><mo>(</mo>' +
      '<mi>x</mi><mo>)</mo></mrow>',
      '<appl>' +
      '<content>' +
      '<punctuation>\u2061</punctuation>' +
      '<function>lim</function>' +
      '</content>' +
      '<children>' +
      '<limboth>' +
      '<children>' +
      '<function>lim</function>' +
      '<punctuation>\u2015</punctuation>' +
      '<relseq>\u2192' +
      '<content>' +
      '<relation>\u2192</relation>' +
      '</content>' +
      '<children>' +
      '<identifier>x</identifier>' +
      '<identifier>\u221E</identifier>' +
      '</children>' +
      '</relseq>' +
      '</children>' +
      '</limboth>' +
      '<fenced>' +
      '<content>' +
      '<fence>(</fence>' +
      '<fence>)</fence>' +
      '</content>' +
      '<children>' +
      '<identifier>x</identifier>' +
      '</children>' +
      '</fenced>' +
      '</children>' +
      '</appl>');

  this.executeTreeTest(
      '<mrow><munder><mi>liminf</mi><mrow><mi>x</mi><mo>\u2192</mo>' +
      '<mi>\u221E</mi></mrow></munder><mo>(</mo><mi>x</mi><mo>)</mo>' +
      '<mo>+</mo><munder><mi>limsup</mi><mrow><mi>y</mi><mo>\u2192</mo>' +
      '<mi>\u221E</mi></mrow></munder><mo>(</mo><mi>y</mi><mo>)</mo></mrow>',
      '<infixop>+' +
      '<content>' +
      '<operator>+</operator>' +
      '</content>' +
      '<children>' +
      '<appl>' +
      '<content>' +
      '<punctuation>\u2061</punctuation>' +
      '<function>liminf</function>' +
      '</content>' +
      '<children>' +
      '<limlower>' +
      '<children>' +
      '<function>liminf</function>' +
      '<relseq>\u2192' +
      '<content>' +
      '<relation>\u2192</relation>' +
      '</content>' +
      '<children>' +
      '<identifier>x</identifier>' +
      '<identifier>\u221E</identifier>' +
      '</children>' +
      '</relseq>' +
      '</children>' +
      '</limlower>' +
      '<fenced>' +
      '<content>' +
      '<fence>(</fence>' +
      '<fence>)</fence>' +
      '</content>' +
      '<children>' +
      '<identifier>x</identifier>' +
      '</children>' +
      '</fenced>' +
      '</children>' +
      '</appl>' +
      '<appl>' +
      '<content>' +
      '<punctuation>\u2061</punctuation>' +
      '<function>limsup</function>' +
      '</content>' +
      '<children>' +
      '<limlower>' +
      '<children>' +
      '<function>limsup</function>' +
      '<relseq>\u2192' +
      '<content>' +
      '<relation>\u2192</relation>' +
      '</content>' +
      '<children>' +
      '<identifier>y</identifier>' +
      '<identifier>\u221E</identifier>' +
      '</children>' +
      '</relseq>' +
      '</children>' +
      '</limlower>' +
      '<fenced>' +
      '<content>' +
      '<fence>(</fence>' +
      '<fence>)</fence>' +
      '</content>' +
      '<children>' +
      '<identifier>y</identifier>' +
      '</children>' +
      '</fenced>' +
      '</children>' +
      '</appl>' +
      '</children>' +
      '</infixop>');

  this.executeTreeTest(
      '<mrow><mi>a</mi><mo>+</mo><munder><mi>lim</mi><mrow><mi>x</mi>' +
      '<mo>\u2192</mo><mi>\u221E</mi></mrow></munder><mi>x</mi><mo>+</mo>' +
      '<mi>b</mi></mrow>',
      '<infixop>+' +
      '<content>' +
      '<operator>+</operator>' +
      '<operator>+</operator>' +
      '</content>' +
      '<children>' +
      '<identifier>a</identifier>' +
      '<appl>' +
      '<content>' +
      '<punctuation>\u2061</punctuation>' +
      '<function>lim</function>' +
      '</content>' +
      '<children>' +
      '<limlower>' +
      '<children>' +
      '<function>lim</function>' +
      '<relseq>\u2192' +
      '<content>' +
      '<relation>\u2192</relation>' +
      '</content>' +
      '<children>' +
      '<identifier>x</identifier>' +
      '<identifier>\u221E</identifier>' +
      '</children>' +
      '</relseq>' +
      '</children>' +
      '</limlower>' +
      '<identifier>x</identifier>' +
      '</children>' +
      '</appl>' +
      '<identifier>b</identifier>' +
      '</children>' +
      '</infixop>');

  this.executeTreeTest(
      '<mrow><munder><mi>lim</mi><mrow><mi>x</mi><mo>\u2192</mo>' +
      '<mi>\u221E</mi></mrow></munder><munder><mi>lim</mi><mrow><mi>y</mi>' +
      '<mo>\u2192</mo><mi>\u221E</mi></mrow></munder><mi>x</mi>' +
      '<mi>y</mi></mrow>',
      '<appl>' +
      '<content>' +
      '<punctuation>\u2061</punctuation>' +
      '<function>lim</function>' +
      '</content>' +
      '<children>' +
      '<limlower>' +
      '<children>' +
      '<function>lim</function>' +
      '<relseq>\u2192' +
      '<content>' +
      '<relation>\u2192</relation>' +
      '</content>' +
      '<children>' +
      '<identifier>x</identifier>' +
      '<identifier>\u221E</identifier>' +
      '</children>' +
      '</relseq>' +
      '</children>' +
      '</limlower>' +
      '<appl>' +
      '<content>' +
      '<punctuation>\u2061</punctuation>' +
      '<function>lim</function>' +
      '</content>' +
      '<children>' +
      '<limlower>' +
      '<children>' +
      '<function>lim</function>' +
      '<relseq>\u2192' +
      '<content>' +
      '<relation>\u2192</relation>' +
      '</content>' +
      '<children>' +
      '<identifier>y</identifier>' +
      '<identifier>\u221E</identifier>' +
      '</children>' +
      '</relseq>' +
      '</children>' +
      '</limlower>' +
      '<infixop>\u2062' +
      '<content>' +
      '<operator>\u2062</operator>' +
      '</content>' +
      '<children>' +
      '<identifier>x</identifier>' +
      '<identifier>y</identifier>' +
      '</children>' +
      '</infixop>' +
      '</children>' +
      '</appl>' +
      '</children>' +
      '</appl>');
};


/**
 * Limit functions without arguments.
 */
sre.SemanticTreeTest.prototype.testStreeLimitFunctionsNoArgs = function() {
  this.brief = true;
  this.executeTreeTest(
      '<mi>liminf</mi>',
      '<function>liminf</function>');
  this.executeTreeTest(
      '<munder><mi>lim</mi><mrow><mi>x</mi><mo>\u2192</mo><mi>\u221E</mi>' +
      '</mrow></munder>',
      '<limlower>' +
      '<children>' +
      '<function>lim</function>' +
      '<relseq>\u2192' +
      '<content>' +
      '<relation>\u2192</relation>' +
      '</content>' +
      '<children>' +
      '<identifier>x</identifier>' +
      '<identifier>\u221E</identifier>' +
      '</children>' +
      '</relseq>' +
      '</children>' +
      '</limlower>');
  this.executeTreeTest(
      '<mi>liminf</mi><mo>+</mo><mi>limsup</mi><mo>=</mo><mi>lim</mi>',
      '<relseq>=' +
      '<content>' +
      '<relation>=</relation>' +
      '</content>' +
      '<children>' +
      '<infixop>+' +
      '<content>' +
      '<operator>+</operator>' +
      '</content>' +
      '<children>' +
      '<function>liminf</function>' +
      '<function>limsup</function>' +
      '</children>' +
      '</infixop>' +
      '<function>lim</function>' +
      '</children>' +
      '</relseq>');
};


/**
 * Variations of big operators.
 */
sre.SemanticTreeTest.prototype.testStreeBigOps = function() {
  this.brief = true;
  this.executeTreeTest(
      '<mrow><munderover><mi>\u2211</mi><mrow><mi>n</mi><mo>=</mo><mn>0</mn>' +
      '</mrow><mi>\u221E</mi></munderover><msup><mi>n</mi><mn>2</mn>' +
      '</msup></mrow>',
      '<bigop>' +
      '<content><largeop>\u2211</largeop></content>' +
      '<children>' +
      '<limboth>' +
      '<children>' +
      '<largeop>\u2211</largeop>' +
      '<relseq>=' +
      '<content>' +
      '<relation>=</relation>' +
      '</content>' +
      '<children>' +
      '<identifier>n</identifier>' +
      '<number>0</number>' +
      '</children>' +
      '</relseq>' +
      '<identifier>\u221E</identifier>' +
      '</children>' +
      '</limboth>' +
      '<superscript>' +
      '<children>' +
      '<identifier>n</identifier>' +
      '<number>2</number>' +
      '</children>' +
      '</superscript>' +
      '</children>' +
      '</bigop>');

  this.executeTreeTest(
      '<mrow><munderover><mi>\u2211</mi><mrow><mi>n</mi><mo>=</mo><mn>0</mn>' +
      '</mrow><mi>\u221E</mi></munderover><munderover><mi>\u2211</mi><mrow>' +
      '<mi>m</mi><mo>=</mo><mn>0</mn></mrow><mi>\u221E</mi></munderover>' +
      '<msup><mi>n</mi><mi>m</mi></msup></mrow>',
      '<bigop>' +
      '<content><largeop>\u2211</largeop></content>' +
      '<children>' +
      '<limboth>' +
      '<children>' +
      '<largeop>\u2211</largeop>' +
      '<relseq>=' +
      '<content>' +
      '<relation>=</relation>' +
      '</content>' +
      '<children>' +
      '<identifier>n</identifier>' +
      '<number>0</number>' +
      '</children>' +
      '</relseq>' +
      '<identifier>\u221E</identifier>' +
      '</children>' +
      '</limboth>' +
      '<bigop>' +
      '<content><largeop>\u2211</largeop></content>' +
      '<children>' +
      '<limboth>' +
      '<children>' +
      '<largeop>\u2211</largeop>' +
      '<relseq>=' +
      '<content>' +
      '<relation>=</relation>' +
      '</content>' +
      '<children>' +
      '<identifier>m</identifier>' +
      '<number>0</number>' +
      '</children>' +
      '</relseq>' +
      '<identifier>\u221E</identifier>' +
      '</children>' +
      '</limboth>' +
      '<superscript>' +
      '<children>' +
      '<identifier>n</identifier>' +
      '<identifier>m</identifier>' +
      '</children>' +
      '</superscript>' +
      '</children>' +
      '</bigop>' +
      '</children>' +
      '</bigop>');

  this.executeTreeTest(
      '<mrow><munder><mi>\u2211</mi><mrow><mi>n</mi><mo>=</mo>' +
      '<mn>0</mn></mrow></munder><msup><mi>n</mi><mn>2</mn></msup></mrow>',
      '<bigop>' +
      '<content><largeop>\u2211</largeop></content>' +
      '<children>' +
      '<limlower>' +
      '<children>' +
      '<largeop>\u2211</largeop>' +
      '<relseq>=' +
      '<content>' +
      '<relation>=</relation>' +
      '</content>' +
      '<children>' +
      '<identifier>n</identifier>' +
      '<number>0</number>' +
      '</children>' +
      '</relseq>' +
      '</children>' +
      '</limlower>' +
      '<superscript>' +
      '<children>' +
      '<identifier>n</identifier>' +
      '<number>2</number>' +
      '</children>' +
      '</superscript>' +
      '</children>' +
      '</bigop>');
};


/**
 * Big operators without Arguments.
 */
sre.SemanticTreeTest.prototype.testStreeBigOpsNoArgs = function() {
  this.brief = true;
  this.executeTreeTest(
      '<mi>\u2211</mi>',
      '<largeop>\u2211</largeop>'
  );
  this.executeTreeTest(
      '<munder><mi>\u220F</mi><mi>n</mi></munder>',
      '<limlower>' +
      '<children>' +
      '<largeop>\u220F</largeop>' +
      '<identifier>n</identifier>' +
      '</children>' +
      '</limlower>'
  );
  this.executeTreeTest(
      '<munderover><mi>\u2211</mi><mrow><mi>n</mi><mo>=</mo><mn>0</mn>' +
      '</mrow><mi>\u221E</mi></munderover>',
      '<limboth>' +
      '<children>' +
      '<largeop>\u2211</largeop>' +
      '<relseq>=' +
      '<content>' +
      '<relation>=</relation>' +
      '</content>' +
      '<children>' +
      '<identifier>n</identifier>' +
      '<number>0</number>' +
      '</children>' +
      '</relseq>' +
      '<identifier>\u221E</identifier>' +
      '</children>' +
      '</limboth>'
  );
  this.executeTreeTest(
      '<mi>\u2211</mi><mo>+</mo><mi>\u2211</mi><mo>=</mo><mi>\u2211</mi>',
      '<relseq>=' +
      '<content>' +
      '<relation>=</relation>' +
      '</content>' +
      '<children>' +
      '<infixop>+' +
      '<content>' +
      '<operator>+</operator>' +
      '</content>' +
      '<children>' +
      '<largeop>\u2211</largeop>' +
      '<largeop>\u2211</largeop>' +
      '</children>' +
      '</infixop>' +
      '<largeop>\u2211</largeop>' +
      '</children>' +
      '</relseq>'
  );
  this.executeTreeTest(
      '<munder><mi>\u220F</mi><mi>n</mi></munder><mo>+</mo>' +
      '<munder><mi>\u220F</mi><mi>m</mi></munder><mo>=</mo>' +
      '<munder><mi>\u220F</mi><mrow><mi>n</mi><mo>,</mo><mi>m</mi>' +
      '</mrow></munder>',
      '<relseq>=' +
      '<content>' +
      '<relation>=</relation>' +
      '</content>' +
      '<children>' +
      '<infixop>+' +
      '<content>' +
      '<operator>+</operator>' +
      '</content>' +
      '<children>' +
      '<limlower>' +
      '<children>' +
      '<largeop>\u220F</largeop>' +
      '<identifier>n</identifier>' +
      '</children>' +
      '</limlower>' +
      '<limlower>' +
      '<children>' +
      '<largeop>\u220F</largeop>' +
      '<identifier>m</identifier>' +
      '</children>' +
      '</limlower>' +
      '</children>' +
      '</infixop>' +
      '<limlower>' +
      '<children>' +
      '<largeop>\u220F</largeop>' +
      '<punctuated>' +
      '<content>' +
      '<punctuation>,</punctuation>' +
      '</content>' +
      '<children>' +
      '<identifier>n</identifier>' +
      '<punctuation>,</punctuation>' +
      '<identifier>m</identifier>' +
      '</children>' +
      '</punctuated>' +
      '</children>' +
      '</limlower>' +
      '</children>' +
      '</relseq>'
  );
  this.executeTreeTest(
      '<mrow><munderover><mi>\u2211</mi><mrow><mi>n</mi><mo>=</mo><mn>0</mn>' +
      '</mrow><mi>\u221E</mi></munderover><mo>+</mo>' +
      '<munderover><mi>\u2211</mi><mrow><mi>m</mi><mo>=</mo><mn>0</mn>' +
      '</mrow><mi>\u221E</mi></munderover><mo>=</mo>' +
      '<munderover><mi>\u2211</mi><mrow><mi>n</mi><mo>,</mo><mi>m</mi>' +
      '<mo>=</mo><mn>0</mn></mrow><mi>\u221E</mi></munderover></mrow>',
      '<relseq>=' +
      '<content>' +
      '<relation>=</relation>' +
      '</content>' +
      '<children>' +
      '<infixop>+' +
      '<content>' +
      '<operator>+</operator>' +
      '</content>' +
      '<children>' +
      '<limboth>' +
      '<children>' +
      '<largeop>\u2211</largeop>' +
      '<relseq>=' +
      '<content>' +
      '<relation>=</relation>' +
      '</content>' +
      '<children>' +
      '<identifier>n</identifier>' +
      '<number>0</number>' +
      '</children>' +
      '</relseq>' +
      '<identifier>\u221E</identifier>' +
      '</children>' +
      '</limboth>' +
      '<limboth>' +
      '<children>' +
      '<largeop>\u2211</largeop>' +
      '<relseq>=' +
      '<content>' +
      '<relation>=</relation>' +
      '</content>' +
      '<children>' +
      '<identifier>m</identifier>' +
      '<number>0</number>' +
      '</children>' +
      '</relseq>' +
      '<identifier>\u221E</identifier>' +
      '</children>' +
      '</limboth>' +
      '</children>' +
      '</infixop>' +
      '<limboth>' +
      '<children>' +
      '<largeop>\u2211</largeop>' +
      '<punctuated>' +
      '<content>' +
      '<punctuation>,</punctuation>' +
      '</content>' +
      '<children>' +
      '<identifier>n</identifier>' +
      '<punctuation>,</punctuation>' +
      '<relseq>=' +
      '<content>' +
      '<relation>=</relation>' +
      '</content>' +
      '<children>' +
      '<identifier>m</identifier>' +
      '<number>0</number>' +
      '</children>' +
      '</relseq>' +
      '</children>' +
      '</punctuated>' +
      '<identifier>\u221E</identifier>' +
      '</children>' +
      '</limboth>' +
      '</children>' +
      '</relseq>'
  );
};


/**
 * Variations of integrals.
 */
sre.SemanticTreeTest.prototype.testStreeIntegrals = function() {
  this.brief = true;
  this.executeTreeTest(
      '<mi>\u222B</mi>',
      '<largeop>\u222B</largeop>');

  this.executeTreeTest(
      '<mi>\u222B</mi><mi>dx</mi>',
      '<integral>' +
      '<content><largeop>\u222B</largeop></content>' +
      '<children>' +
      '<largeop>\u222B</largeop>' +
      '<empty/>' +
      '<identifier>dx</identifier>' +
      '</children>' +
      '</integral>');

  this.executeTreeTest(
      '<mrow><mi>\u222B</mi><mi>x</mi><mi>dx</mi></mrow>',
      '<integral>' +
      '<content><largeop>\u222B</largeop></content>' +
      '<children>' +
      '<largeop>\u222B</largeop>' +
      '<identifier>x</identifier>' +
      '<identifier>dx</identifier>' +
      '</children>' +
      '</integral>');

  this.executeTreeTest(
      '<mrow><mi>\u222B</mi><mi>x</mi><mi>d</mi><mi>x</mi></mrow>',
      '<integral>' +
      '<content><largeop>\u222B</largeop></content>' +
      '<children>' +
      '<largeop>\u222B</largeop>' +
      '<identifier>x</identifier>' +
      '<punctuated>' +
      '<content>' +
      '<punctuation>\u2063</punctuation>' +
      '</content>' +
      '<children>' +
      '<identifier>d</identifier>' +
      '<punctuation>\u2063</punctuation>' +
      '<identifier>x</identifier>' +
      '</children>' +
      '</punctuated>' +
      '</children>' +
      '</integral>');

  this.executeTreeTest(
      '<mrow><mi>\u222B</mi><mi>x</mi><mo>+</mo><mi>y</mi><mi>d</mi>' +
      '<mi>x</mi></mrow>',
      '<integral>' +
      '<content><largeop>\u222B</largeop></content>' +
      '<children>' +
      '<largeop>\u222B</largeop>' +
      '<infixop>+' +
      '<content>' +
      '<operator>+</operator>' +
      '</content>' +
      '<children>' +
      '<identifier>x</identifier>' +
      '<identifier>y</identifier>' +
      '</children>' +
      '</infixop>' +
      '<punctuated>' +
      '<content>' +
      '<punctuation>\u2063</punctuation>' +
      '</content>' +
      '<children>' +
      '<identifier>d</identifier>' +
      '<punctuation>\u2063</punctuation>' +
      '<identifier>x</identifier>' +
      '</children>' +
      '</punctuated>' +
      '</children>' +
      '</integral>');

  this.executeTreeTest(
      '<munderover><mi>\u222B</mi><mn>0</mn><mn>10</mn></munderover>',
      '<limboth>' +
      '<children>' +
      '<largeop>\u222B</largeop>' +
      '<number>0</number>' +
      '<number>10</number>' +
      '</children>' +
      '</limboth>');

  this.executeTreeTest(
      '<munder><mi>\u222B</mi><mi>X</mi></munder>',
      '<limlower>' +
      '<children>' +
      '<largeop>\u222B</largeop>' +
      '<identifier>X</identifier>' +
      '</children>' +
      '</limlower>');

  this.executeTreeTest(
      '<munderover><mi>\u222B</mi><mn>0</mn>' +
      '<mn>10</mn></munderover><mi>x</mi>' +
      '<mi>d</mi><mi>x</mi>',
      '<integral>' +
      '<content><largeop>\u222B</largeop></content>' +
      '<children>' +
      '<limboth>' +
      '<children>' +
      '<largeop>\u222B</largeop>' +
      '<number>0</number>' +
      '<number>10</number>' +
      '</children>' +
      '</limboth>' +
      '<identifier>x</identifier>' +
      '<punctuated>' +
      '<content>' +
      '<punctuation>\u2063</punctuation>' +
      '</content>' +
      '<children>' +
      '<identifier>d</identifier>' +
      '<punctuation>\u2063</punctuation>' +
      '<identifier>x</identifier>' +
      '</children>' +
      '</punctuated>' +
      '</children>' +
      '</integral>');

  this.executeTreeTest(
      '<munder><mi>\u222B</mi><mi>X</mi></munder><mi>x</mi><mi>dx</mi>',
      '<integral>' +
      '<content><largeop>\u222B</largeop></content>' +
      '<children>' +
      '<limlower>' +
      '<children>' +
      '<largeop>\u222B</largeop>' +
      '<identifier>X</identifier>' +
      '</children>' +
      '</limlower>' +
      '<identifier>x</identifier>' +
      '<identifier>dx</identifier>' +
      '</children>' +
      '</integral>');

  this.executeTreeTest(
      '<munderover><mi>\u222B</mi><mn>0</mn><mn>10</mn></munderover>' +
      '<mi>x</mi><mi>dx</mi><mo>+</mo><munderover><mi>\u222B</mi><mn>10</mn>' +
      '<mn>20</mn></munderover><mi>x</mi><mi>dx</mi><mo>=</mo><munderover>' +
      '<mi>\u222B</mi><mn>0</mn><mn>20</mn></munderover><mi>x</mi><mi>dx</mi>',
      '<relseq>=' +
      '<content>' +
      '<relation>=</relation>' +
      '</content>' +
      '<children>' +
      '<infixop>+' +
      '<content>' +
      '<operator>+</operator>' +
      '</content>' +
      '<children>' +
      '<integral>' +
      '<content><largeop>\u222B</largeop></content>' +
      '<children>' +
      '<limboth>' +
      '<children>' +
      '<largeop>\u222B</largeop>' +
      '<number>0</number>' +
      '<number>10</number>' +
      '</children>' +
      '</limboth>' +
      '<identifier>x</identifier>' +
      '<identifier>dx</identifier>' +
      '</children>' +
      '</integral>' +
      '<integral>' +
      '<content><largeop>\u222B</largeop></content>' +
      '<children>' +
      '<limboth>' +
      '<children>' +
      '<largeop>\u222B</largeop>' +
      '<number>10</number>' +
      '<number>20</number>' +
      '</children>' +
      '</limboth>' +
      '<identifier>x</identifier>' +
      '<identifier>dx</identifier>' +
      '</children>' +
      '</integral>' +
      '</children>' +
      '</infixop>' +
      '<integral>' +
      '<content><largeop>\u222B</largeop></content>' +
      '<children>' +
      '<limboth>' +
      '<children>' +
      '<largeop>\u222B</largeop>' +
      '<number>0</number>' +
      '<number>20</number>' +
      '</children>' +
      '</limboth>' +
      '<identifier>x</identifier>' +
      '<identifier>dx</identifier>' +
      '</children>' +
      '</integral>' +
      '</children>' +
      '</relseq>');

  this.executeTreeTest(
      '<mi>\u222B</mi><mi>\u222B</mi><mi>\u222B</mi>' +
      '<mi>dx</mi><mi>dy</mi><mi>dz</mi>',
      '<integral>' +
      '<content><largeop>\u222B</largeop></content>' +
      '<children>' +
      '<largeop>\u222B</largeop>' +
      '<integral>' +
      '<content><largeop>\u222B</largeop></content>' +
      '<children>' +
      '<largeop>\u222B</largeop>' +
      '<integral>' +
      '<content><largeop>\u222B</largeop></content>' +
      '<children>' +
      '<largeop>\u222B</largeop>' +
      '<empty/>' +
      '<identifier>dx</identifier>' +
      '</children>' +
      '</integral>' +
      '<identifier>dy</identifier>' +
      '</children>' +
      '</integral>' +
      '<identifier>dz</identifier>' +
      '</children>' +
      '</integral>');

  this.executeTreeTest(
      '<msub><mo>\u222B</mo><mi>X</mi></msub><mrow><msub><mo>\u2211</mo>' +
      '<mi>Y</mi></msub><mi>a</mi></mrow><mi>dx</mi>',
      '<integral>' +
      '<content>' +
      '<largeop>\u222B</largeop>' +
      '</content>' +
      '<children>' +
      '<limlower>' +
      '<children>' +
      '<largeop>\u222B</largeop>' +
      '<identifier>X</identifier>' +
      '</children>' +
      '</limlower>' +
      '<bigop>' +
      '<content>' +
      '<largeop>\u2211</largeop>' +
      '</content>' +
      '<children>' +
      '<limlower>' +
      '<children>' +
      '<largeop>\u2211</largeop>' +
      '<identifier>Y</identifier>' +
      '</children>' +
      '</limlower>' +
      '<identifier>a</identifier>' +
      '</children>' +
      '</bigop>' +
      '<identifier>dx</identifier>' +
      '</children>' +
      '</integral>'
  );
};


/**
 * Translation of text elements.
 */
sre.SemanticTreeTest.prototype.testStreeText = function() {
  this.brief = false;
  this.executeTreeTest(
      '<mtext>text only</mtext>',
      '<text role="unknown" font="normal" id="0">text only</text>'
  );

  this.executeTreeTest(
      '<mi>a</mi><mtext>to</mtext>',
      '<punctuated role="text" id="3">' +
      '<content>' +
      '<punctuation role="dummy" id="2">\u2063</punctuation>' +
      '</content>' +
      '<children>' +
      '<identifier role="latinletter" font="italic" id="0">a</identifier>' +
      '<text role="unknown" font="normal" id="1">to</text>' +
      '</children>' +
      '</punctuated>'
  );

  this.executeTreeTest(
      '<mtext>to</mtext><mi>b</mi>',
      '<punctuated role="text" id="3">' +
      '<content>' +
      '<punctuation role="dummy" id="2">\u2063</punctuation>' +
      '</content>' +
      '<children>' +
      '<text role="unknown" font="normal" id="0">to</text>' +
      '<identifier role="latinletter" font="italic" id="1">b</identifier>' +
      '</children>' +
      '</punctuated>'
  );

  this.executeTreeTest(
      '<mi>a</mi><mtext>to</mtext><mi>b</mi><mtext>to</mtext><mi>c</mi>',
      '<punctuated role="text" id="9">' +
      '<content>' +
      '<punctuation role="dummy" id="5">\u2063</punctuation>' +
      '<punctuation role="dummy" id="6">\u2063</punctuation>' +
      '<punctuation role="dummy" id="7">\u2063</punctuation>' +
      '<punctuation role="dummy" id="8">\u2063</punctuation>' +
      '</content>' +
      '<children>' +
      '<identifier role="latinletter" font="italic" id="0">a</identifier>' +
      '<text role="unknown" font="normal" id="1">to</text>' +
      '<identifier role="latinletter" font="italic" id="2">b</identifier>' +
      '<text role="unknown" font="normal" id="3">to</text>' +
      '<identifier role="latinletter" font="italic" id="4">c</identifier>' +
      '</children>' +
      '</punctuated>'
  );

  this.brief = true;
  this.executeTreeTest(
      '<mrow><mi>a</mi><mo>+</mo><mi>b</mi>' +
      '<mtext>is generally not the same as</mtext>' +
      '<mi>a</mi><mi>b</mi><mo>.</mo></mrow>',
      '<punctuated>' +
      '<content>' +
      '<punctuation>.</punctuation>' +
      '</content>' +
      '<children>' +
      '<punctuated>' +
      '<content>' +
      '<punctuation>\u2063</punctuation>' +
      '<punctuation>\u2063</punctuation>' +
      '</content>' +
      '<children>' +
      '<infixop>+' +
      '<content>' +
      '<operator>+</operator>' +
      '</content>' +
      '<children>' +
      '<identifier>a</identifier>' +
      '<identifier>b</identifier>' +
      '</children>' +
      '</infixop>' +
      '<text>is generally not the same as</text>' +
      '<infixop>\u2062' +
      '<content>' +
      '<operator>\u2062</operator>' +
      '</content>' +
      '<children>' +
      '<identifier>a</identifier>' +
      '<identifier>b</identifier>' +
      '</children>' +
      '</infixop>' +
      '</children>' +
      '</punctuated>' +
      '<punctuation>.</punctuation>' +
      '</children>' +
      '</punctuated>'
  );

  this.executeTreeTest(
      '<mrow><mi>a</mi><mo>+</mo><mi>b</mi>' +
      '<mtext>is not the same as</mtext>' +
      '<mi>a</mi><mi>b</mi><mtext>in general.</mtext></mrow>',
      '<punctuated>' +
      '<content>' +
      '<punctuation>\u2063</punctuation>' +
      '<punctuation>\u2063</punctuation>' +
      '<punctuation>\u2063</punctuation>' +
      '</content>' +
      '<children>' +
      '<infixop>+' +
      '<content>' +
      '<operator>+</operator>' +
      '</content>' +
      '<children>' +
      '<identifier>a</identifier>' +
      '<identifier>b</identifier>' +
      '</children>' +
      '</infixop>' +
      '<text>is not the same as</text>' +
      '<infixop>\u2062' +
      '<content>' +
      '<operator>\u2062</operator>' +
      '</content>' +
      '<children>' +
      '<identifier>a</identifier>' +
      '<identifier>b</identifier>' +
      '</children>' +
      '</infixop>' +
      '<text>in general.</text>' +
      '</children>' +
      '</punctuated>'
  );
};


/**
 * Translation of mfenced elements.
 */
sre.SemanticTreeTest.prototype.testStreeMfenced = function() {
  this.brief = true;
  this.executeTreeTest(
      '<mfenced open="[" close="]" separators="+ - ;"/>',
      '<fenced>' +
      '<content>' +
      '<fence>[</fence>' +
      '<fence>]</fence>' +
      '</content>' +
      '<children>' +
      '<empty/>' +
      '</children>' +
      '</fenced>'
  );

  this.executeTreeTest(
      '<mfenced open="[" separators=""/>',
      '<fenced>' +
      '<content>' +
      '<fence>[</fence>' +
      '<fence>)</fence>' +
      '</content>' +
      '<children>' +
      '<empty/>' +
      '</children>' +
      '</fenced>'
  );

  this.executeTreeTest(
      '<mfenced open="[" close="]"/>',
      '<fenced>' +
      '<content>' +
      '<fence>[</fence>' +
      '<fence>]</fence>' +
      '</content>' +
      '<children>' +
      '<empty/>' +
      '</children>' +
      '</fenced>'
  );

  this.executeTreeTest(
      '<mfenced close=")"/>',
      '<fenced>' +
      '<content>' +
      '<fence>(</fence>' +
      '<fence>)</fence>' +
      '</content>' +
      '<children>' +
      '<empty/>' +
      '</children>' +
      '</fenced>'
  );

  this.executeTreeTest(
      '<mfenced open="[" close="]" separators="+"><mi>x</mi><mfrac>' +
      '<mi>x</mi><mi>y</mi></mfrac><mn>5</mn></mfenced>',
      '<fenced>' +
      '<content>' +
      '<fence>[</fence>' +
      '<fence>]</fence>' +
      '</content>' +
      '<children>' +
      '<infixop>+' +
      '<content>' +
      '<operator>+</operator>' +
      '<operator>+</operator>' +
      '</content>' +
      '<children>' +
      '<identifier>x</identifier>' +
      '<fraction>' +
      '<children>' +
      '<identifier>x</identifier>' +
      '<identifier>y</identifier>' +
      '</children>' +
      '</fraction>' +
      '<number>5</number>' +
      '</children>' +
      '</infixop>' +
      '</children>' +
      '</fenced>'
  );

  this.executeTreeTest(
      '<mfenced open="[" close="]" separators="+ - ;">' +
      '<mi>x</mi>' +
      '<mfrac>' +
      '<mi>x</mi>' +
      '<mi>y</mi>' +
      '</mfrac>' +
      '<mn>5</mn>' +
      '<mn>5</mn>' +
      '<mn>5</mn>' +
      '<mn>5</mn>' +
      '</mfenced>',
      '<fenced>' +
      '<content>' +
      '<fence>[</fence>' +
      '<fence>]</fence>' +
      '</content>' +
      '<children>' +
      '<punctuated>' +
      '<content>' +
      '<punctuation>;</punctuation>' +
      '<punctuation>;</punctuation>' +
      '<punctuation>;</punctuation>' +
      '</content>' +
      '<children>' +
      '<infixop>-' +
      '<content>' +
      '<operator>-</operator>' +
      '</content>' +
      '<children>' +
      '<infixop>+' +
      '<content>' +
      '<operator>+</operator>' +
      '</content>' +
      '<children>' +
      '<identifier>x</identifier>' +
      '<fraction>' +
      '<children>' +
      '<identifier>x</identifier>' +
      '<identifier>y</identifier>' +
      '</children>' +
      '</fraction>' +
      '</children>' +
      '</infixop>' +
      '<number>5</number>' +
      '</children>' +
      '</infixop>' +
      '<punctuation>;</punctuation>' +
      '<number>5</number>' +
      '<punctuation>;</punctuation>' +
      '<number>5</number>' +
      '<punctuation>;</punctuation>' +
      '<number>5</number>' +
      '</children>' +
      '</punctuated>' +
      '</children>' +
      '</fenced>'
  );

  this.executeTreeTest(
      '<mfenced open="[" close="]">' +
      '<mi>x</mi>' +
      '<mfrac>' +
      '<mi>x</mi>' +
      '<mi>y</mi>' +
      '</mfrac>' +
      '<mn>5</mn>' +
      '<mn>5</mn>' +
      '<mn>5</mn>' +
      '<mn>5</mn>' +
      '</mfenced>',
      '<fenced>' +
      '<content>' +
      '<fence>[</fence>' +
      '<fence>]</fence>' +
      '</content>' +
      '<children>' +
      '<punctuated>' +
      '<content>' +
      '<punctuation>,</punctuation>' +
      '<punctuation>,</punctuation>' +
      '<punctuation>,</punctuation>' +
      '<punctuation>,</punctuation>' +
      '<punctuation>,</punctuation>' +
      '</content>' +
      '<children>' +
      '<identifier>x</identifier>' +
      '<punctuation>,</punctuation>' +
      '<fraction>' +
      '<children>' +
      '<identifier>x</identifier>' +
      '<identifier>y</identifier>' +
      '</children>' +
      '</fraction>' +
      '<punctuation>,</punctuation>' +
      '<number>5</number>' +
      '<punctuation>,</punctuation>' +
      '<number>5</number>' +
      '<punctuation>,</punctuation>' +
      '<number>5</number>' +
      '<punctuation>,</punctuation>' +
      '<number>5</number>' +
      '</children>' +
      '</punctuated>' +
      '</children>' +
      '</fenced>'
  );

  this.executeTreeTest(
      '<mfenced close="]" separators=" ">' +
      '<mi>x</mi>' +
      '<mfrac>' +
      '<mi>x</mi>' +
      '<mi>y</mi>' +
      '</mfrac>' +
      '<mn>5</mn>' +
      '<mn>5</mn>' +
      '<mn>5</mn>' +
      '<mn>5</mn>' +
      '</mfenced>',
      '<fenced>' +
      '<content>' +
      '<fence>(</fence>' +
      '<fence>]</fence>' +
      '</content>' +
      '<children>' +
      '<infixop>\u2062' +
      '<content>' +
      '<operator>\u2062</operator>' +
      '<operator>\u2062</operator>' +
      '<operator>\u2062</operator>' +
      '<operator>\u2062</operator>' +
      '<operator>\u2062</operator>' +
      '</content>' +
      '<children>' +
      '<identifier>x</identifier>' +
      '<fraction>' +
      '<children>' +
      '<identifier>x</identifier>' +
      '<identifier>y</identifier>' +
      '</children>' +
      '</fraction>' +
      '<number>5</number>' +
      '<number>5</number>' +
      '<number>5</number>' +
      '<number>5</number>' +
      '</children>' +
      '</infixop>' +
      '</children>' +
      '</fenced>'
  );

  this.executeTreeTest(
      '<mfenced close="]">' +
      '<mn>1</mn>' +
      '<mn>2</mn>' +
      '<mn>3</mn>' +
      '<mn>4</mn>' +
      '</mfenced>',
      '<fenced>' +
      '<content>' +
      '<fence>(</fence>' +
      '<fence>]</fence>' +
      '</content>' +
      '<children>' +
      '<punctuated>' +
      '<content>' +
      '<punctuation>,</punctuation>' +
      '<punctuation>,</punctuation>' +
      '<punctuation>,</punctuation>' +
      '</content>' +
      '<children>' +
      '<number>1</number>' +
      '<punctuation>,</punctuation>' +
      '<number>2</number>' +
      '<punctuation>,</punctuation>' +
      '<number>3</number>' +
      '<punctuation>,</punctuation>' +
      '<number>4</number>' +
      '</children>' +
      '</punctuated>' +
      '</children>' +
      '</fenced>'
  );

  this.executeTreeTest(
      '<mfenced>' +
      '<mn>1</mn>' +
      '<mn>2</mn>' +
      '<mn>3</mn>' +
      '<mn>4</mn>' +
      '</mfenced>',
      '<fenced>' +
      '<content>' +
      '<fence>(</fence>' +
      '<fence>)</fence>' +
      '</content>' +
      '<children>' +
      '<punctuated>' +
      '<content>' +
      '<punctuation>,</punctuation>' +
      '<punctuation>,</punctuation>' +
      '<punctuation>,</punctuation>' +
      '</content>' +
      '<children>' +
      '<number>1</number>' +
      '<punctuation>,</punctuation>' +
      '<number>2</number>' +
      '<punctuation>,</punctuation>' +
      '<number>3</number>' +
      '<punctuation>,</punctuation>' +
      '<number>4</number>' +
      '</children>' +
      '</punctuated>' +
      '</children>' +
      '</fenced>'
  );

  this.executeTreeTest(
      '<mfenced open="[">' +
      '<mn>1</mn>' +
      '<mn>2</mn>' +
      '<mn>3</mn>' +
      '<mn>4</mn>' +
      '</mfenced>',
      '<fenced>' +
      '<content>' +
      '<fence>[</fence>' +
      '<fence>)</fence>' +
      '</content>' +
      '<children>' +
      '<punctuated>' +
      '<content>' +
      '<punctuation>,</punctuation>' +
      '<punctuation>,</punctuation>' +
      '<punctuation>,</punctuation>' +
      '</content>' +
      '<children>' +
      '<number>1</number>' +
      '<punctuation>,</punctuation>' +
      '<number>2</number>' +
      '<punctuation>,</punctuation>' +
      '<number>3</number>' +
      '<punctuation>,</punctuation>' +
      '<number>4</number>' +
      '</children>' +
      '</punctuated>' +
      '</children>' +
      '</fenced>'
  );

  this.executeTreeTest(
      '<mfenced open="[" close="">' +
      '<mn>1</mn>' +
      '<mn>2</mn>' +
      '<mn>3</mn>' +
      '<mn>4</mn>' +
      '</mfenced>',
      '<punctuated>' +
      '<content>' +
      '<punctuation>[</punctuation>' +
      '<punctuation>,</punctuation>' +
      '<punctuation>,</punctuation>' +
      '<punctuation>,</punctuation>' +
      '</content>' +
      '<children>' +
      '<punctuation>[</punctuation>' +
      '<number>1</number>' +
      '<punctuation>,</punctuation>' +
      '<number>2</number>' +
      '<punctuation>,</punctuation>' +
      '<number>3</number>' +
      '<punctuation>,</punctuation>' +
      '<number>4</number>' +
      '</children>' +
      '</punctuated>'
  );

  this.executeTreeTest(
      '<mfenced open="" close="]">' +
      '<mn>1</mn>' +
      '<mn>2</mn>' +
      '<mn>3</mn>' +
      '<mn>4</mn>' +
      '</mfenced>',
      '<punctuated>' +
      '<content>' +
      '<punctuation>,</punctuation>' +
      '<punctuation>,</punctuation>' +
      '<punctuation>,</punctuation>' +
      '<punctuation>]</punctuation>' +
      '</content>' +
      '<children>' +
      '<number>1</number>' +
      '<punctuation>,</punctuation>' +
      '<number>2</number>' +
      '<punctuation>,</punctuation>' +
      '<number>3</number>' +
      '<punctuation>,</punctuation>' +
      '<number>4</number>' +
      '<punctuation>]</punctuation>' +
      '</children>' +
      '</punctuated>'
  );

  this.executeTreeTest(
      '<mfenced open=" " close=" " separators=" ">' +
      '<mn>1</mn>' +
      '<mn>2</mn>' +
      '<mn>3</mn>' +
      '<mn>4</mn>' +
      '</mfenced>',
      '<infixop>\u2062' +
      '<content>' +
      '<operator>\u2062</operator>' +
      '<operator>\u2062</operator>' +
      '<operator>\u2062</operator>' +
      '</content>' +
      '<children>' +
      '<number>1</number>' +
      '<number>2</number>' +
      '<number>3</number>' +
      '<number>4</number>' +
      '</children>' +
      '</infixop>'
  );

  this.executeTreeTest(
      '<mfenced open="55" close=" ">' +
      '<mn>1</mn>' +
      '<mn>2</mn>' +
      '<mn>3</mn>' +
      '<mn>4</mn>' +
      '</mfenced>',
      '<punctuated>' +
      '<content>' +
      '<punctuation>,</punctuation>' +
      '<punctuation>,</punctuation>' +
      '<punctuation>,</punctuation>' +
      '</content>' +
      '<children>' +
      '<infixop>\u2062' +
      '<content>' +
      '<operator>\u2062</operator>' +
      '</content>' +
      '<children>' +
      '<unknown>55</unknown>' +
      '<number>1</number>' +
      '</children>' +
      '</infixop>' +
      '<punctuation>,</punctuation>' +
      '<number>2</number>' +
      '<punctuation>,</punctuation>' +
      '<number>3</number>' +
      '<punctuation>,</punctuation>' +
      '<number>4</number>' +
      '</children>' +
      '</punctuated>'
  );

  this.executeTreeTest(
      '<mfenced open="" close="" separators="">' +
      '<mn>1</mn>' +
      '<mn>2</mn>' +
      '<mn>3</mn>' +
      '<mn>4</mn>' +
      '</mfenced>',
      '<infixop>\u2062' +
      '<content>' +
      '<operator>\u2062</operator>' +
      '<operator>\u2062</operator>' +
      '<operator>\u2062</operator>' +
      '</content>' +
      '<children>' +
      '<number>1</number>' +
      '<number>2</number>' +
      '<number>3</number>' +
      '<number>4</number>' +
      '</children>' +
      '</infixop>'
  );

  this.executeTreeTest(
      '<mrow>' +
      '<mfenced separators="" open="|" close="|">' +
      '<mi>a</mi>' +
      '<mo>&#xb1;</mo>' +
      '<mfenced separators="" open="|" close="|">' +
      '<mi>b</mi>' +
      '<mo>-</mo>' +
      '<mi>c</mi>' +
      '</mfenced>' +
      '</mfenced>' +
      '<mo>&#x2260;</mo>' +
      '<mfenced open="|" close="|">' +
      '<mi>a</mi>' +
      '</mfenced>' +
      '<mo>&#xb1;</mo>' +
      '<mfenced separators="" open="|" close="|">' +
      '<mi>b</mi>' +
      '<mo>-</mo>' +
      '<mi>c</mi>' +
      '</mfenced>' +
      '</mrow>',
      '<relseq>\u2260' +
      '<content>' +
      '<relation>\u2260</relation>' +
      '</content>' +
      '<children>' +
      '<fenced>' +
      '<content>' +
      '<fence>|</fence>' +
      '<fence>|</fence>' +
      '</content>' +
      '<children>' +
      '<infixop>\u00b1' +
      '<content>' +
      '<operator>\u00b1</operator>' +
      '</content>' +
      '<children>' +
      '<identifier>a</identifier>' +
      '<fenced>' +
      '<content>' +
      '<fence>|</fence>' +
      '<fence>|</fence>' +
      '</content>' +
      '<children>' +
      '<infixop>-' +
      '<content>' +
      '<operator>-</operator>' +
      '</content>' +
      '<children>' +
      '<identifier>b</identifier>' +
      '<identifier>c</identifier>' +
      '</children>' +
      '</infixop>' +
      '</children>' +
      '</fenced>' +
      '</children>' +
      '</infixop>' +
      '</children>' +
      '</fenced>' +
      '<infixop>\u00b1' +
      '<content>' +
      '<operator>\u00b1</operator>' +
      '</content>' +
      '<children>' +
      '<fenced>' +
      '<content>' +
      '<fence>|</fence>' +
      '<fence>|</fence>' +
      '</content>' +
      '<children>' +
      '<identifier>a</identifier>' +
      '</children>' +
      '</fenced>' +
      '<fenced>' +
      '<content>' +
      '<fence>|</fence>' +
      '<fence>|</fence>' +
      '</content>' +
      '<children>' +
      '<infixop>-' +
      '<content>' +
      '<operator>-</operator>' +
      '</content>' +
      '<children>' +
      '<identifier>b</identifier>' +
      '<identifier>c</identifier>' +
      '</children>' +
      '</infixop>' +
      '</children>' +
      '</fenced>' +
      '</children>' +
      '</infixop>' +
      '</children>' +
      '</relseq>'
  );
};


/**
 * Punctuated elements.
 */
sre.SemanticTreeTest.prototype.testStreePunctuated = function() {
  this.brief = false;
  this.executeTreeTest(
      '<mi>a</mi><mo>,</mo><mi>b</mi><mo>,</mo><mi>c</mi><mo>,</mo><mi>d</mi>',
      '<punctuated role="sequence" id="7">' +
      '<content>' +
      '<punctuation role="comma" id="1">,</punctuation>' +
      '<punctuation role="comma" id="3">,</punctuation>' +
      '<punctuation role="comma" id="5">,</punctuation>' +
      '</content>' +
      '<children>' +
      '<identifier role="latinletter" font="italic" id="0">a</identifier>' +
      '<punctuation role="comma" id="1">,</punctuation>' +
      '<identifier role="latinletter" font="italic" id="2">b</identifier>' +
      '<punctuation role="comma" id="3">,</punctuation>' +
      '<identifier role="latinletter" font="italic" id="4">c</identifier>' +
      '<punctuation role="comma" id="5">,</punctuation>' +
      '<identifier role="latinletter" font="italic" id="6">d</identifier>' +
      '</children>' +
      '</punctuated>');
  this.executeTreeTest(
      '<mo>,</mo><mi>b</mi><mo>,</mo><mi>c</mi><mo>,</mo><mi>d</mi>',
      '<punctuated role="sequence" id="6">' +
      '<content>' +
      '<punctuation role="comma" id="0">,</punctuation>' +
      '<punctuation role="comma" id="2">,</punctuation>' +
      '<punctuation role="comma" id="4">,</punctuation>' +
      '</content>' +
      '<children>' +
      '<punctuation role="comma" id="0">,</punctuation>' +
      '<identifier role="latinletter" font="italic" id="1">b</identifier>' +
      '<punctuation role="comma" id="2">,</punctuation>' +
      '<identifier role="latinletter" font="italic" id="3">c</identifier>' +
      '<punctuation role="comma" id="4">,</punctuation>' +
      '<identifier role="latinletter" font="italic" id="5">d</identifier>' +
      '</children>' +
      '</punctuated>');
  this.executeTreeTest(
      '<msub><mi>b</mi><mn>1</mn></msub><mo>!</mo>',
      '<punctuated role="endpunct" id="4">' +
      '<content>' +
      '<punctuation role="unknown" id="3">!</punctuation>' +
      '</content>' +
      '<children>' +
      '<subscript role="latinletter" id="2">' +
      '<children>' +
      '<identifier role="latinletter" font="italic" id="0">b</identifier>' +
      '<number role="integer" font="normal" id="1">1</number>' +
      '</children>' +
      '</subscript>' +
      '<punctuation role="unknown" id="3">!</punctuation>' +
      '</children>' +
      '</punctuated>');
  this.executeTreeTest(
      '<mo>:</mo><msub><mi>b</mi><mn>1</mn></msub>',
      '<punctuated role="startpunct" id="4">' +
      '<content>' +
      '<punctuation role="unknown" id="0">:</punctuation>' +
      '</content>' +
      '<children>' +
      '<punctuation role="unknown" id="0">:</punctuation>' +
      '<subscript role="latinletter" id="3">' +
      '<children>' +
      '<identifier role="latinletter" font="italic" id="1">b</identifier>' +
      '<number role="integer" font="normal" id="2">1</number>' +
      '</children>' +
      '</subscript>' +
      '</children>' +
      '</punctuated>');
  this.executeTreeTest(
      '<mo>:</mo><msub><mi>b</mi><mn>1</mn></msub><mo>!</mo>',
      '<punctuated role="sequence" id="5">' +
      '<content>' +
      '<punctuation role="unknown" id="0">:</punctuation>' +
      '<punctuation role="unknown" id="4">!</punctuation>' +
      '</content>' +
      '<children>' +
      '<punctuation role="unknown" id="0">:</punctuation>' +
      '<subscript role="latinletter" id="3">' +
      '<children>' +
      '<identifier role="latinletter" font="italic" id="1">b</identifier>' +
      '<number role="integer" font="normal" id="2">1</number>' +
      '</children>' +
      '</subscript>' +
      '<punctuation role="unknown" id="4">!</punctuation>' +
      '</children>' +
      '</punctuated>');
  this.executeTreeTest(
      '<mo>,</mo><mo>,</mo><mo>,</mo><mo>!</mo>',
      '<punctuated role="sequence" id="4">' +
      '<content>' +
      '<punctuation role="comma" id="0">,</punctuation>' +
      '<punctuation role="comma" id="1">,</punctuation>' +
      '<punctuation role="comma" id="2">,</punctuation>' +
      '<punctuation role="unknown" id="3">!</punctuation>' +
      '</content>' +
      '<children>' +
      '<punctuation role="comma" id="0">,</punctuation>' +
      '<punctuation role="comma" id="1">,</punctuation>' +
      '<punctuation role="comma" id="2">,</punctuation>' +
      '<punctuation role="unknown" id="3">!</punctuation>' +
      '</children>' +
      '</punctuated>');
  this.executeTreeTest(
      '<mo>,</mo><mo>,</mo><mo>,</mo><mo>,</mo>',
      '<punctuated role="comma" id="4">' +
      '<content>' +
      '<punctuation role="comma" id="0">,</punctuation>' +
      '<punctuation role="comma" id="1">,</punctuation>' +
      '<punctuation role="comma" id="2">,</punctuation>' +
      '<punctuation role="comma" id="3">,</punctuation>' +
      '</content>' +
      '<children>' +
      '<punctuation role="comma" id="0">,</punctuation>' +
      '<punctuation role="comma" id="1">,</punctuation>' +
      '<punctuation role="comma" id="2">,</punctuation>' +
      '<punctuation role="comma" id="3">,</punctuation>' +
      '</children>' +
      '</punctuated>');
  this.executeTreeTest(
      '<mo>\'</mo><mo>\'</mo><mo>\'</mo><mo>\'</mo>',
      '<punctuated role="prime" id="4">' +
      '<content>' +
      '<punctuation role="prime" id="0">\'</punctuation>' +
      '<punctuation role="prime" id="1">\'</punctuation>' +
      '<punctuation role="prime" id="2">\'</punctuation>' +
      '<punctuation role="prime" id="3">\'</punctuation>' +
      '</content>' +
      '<children>' +
      '<punctuation role="prime" id="0">\'</punctuation>' +
      '<punctuation role="prime" id="1">\'</punctuation>' +
      '<punctuation role="prime" id="2">\'</punctuation>' +
      '<punctuation role="prime" id="3">\'</punctuation>' +
      '</children>' +
      '</punctuated>');
  this.executeTreeTest(
      '<mo>\'</mo><mo>\'</mo><mo>,</mo><mo>\'</mo>',
      '<punctuated role="sequence" id="4">' +
      '<content>' +
      '<punctuation role="prime" id="0">\'</punctuation>' +
      '<punctuation role="prime" id="1">\'</punctuation>' +
      '<punctuation role="comma" id="2">,</punctuation>' +
      '<punctuation role="prime" id="3">\'</punctuation>' +
      '</content>' +
      '<children>' +
      '<punctuation role="prime" id="0">\'</punctuation>' +
      '<punctuation role="prime" id="1">\'</punctuation>' +
      '<punctuation role="comma" id="2">,</punctuation>' +
      '<punctuation role="prime" id="3">\'</punctuation>' +
      '</children>' +
      '</punctuated>');
  this.executeTreeTest(
      '<mo>!</mo><mo>!</mo><mo>!</mo><mo>!</mo>',
      '<punctuated role="sequence" id="4">' +
      '<content>' +
      '<punctuation role="unknown" id="0">!</punctuation>' +
      '<punctuation role="unknown" id="1">!</punctuation>' +
      '<punctuation role="unknown" id="2">!</punctuation>' +
      '<punctuation role="unknown" id="3">!</punctuation>' +
      '</content>' +
      '<children>' +
      '<punctuation role="unknown" id="0">!</punctuation>' +
      '<punctuation role="unknown" id="1">!</punctuation>' +
      '<punctuation role="unknown" id="2">!</punctuation>' +
      '<punctuation role="unknown" id="3">!</punctuation>' +
      '</children>' +
      '</punctuated>');
};


// Units.
/**
 * Tests simple expressions containing units.
 */
sre.SemanticTreeTest.prototype.testStreeSimpleUnits = function() {
  this.brief = false;
  this.executeTreeTest(
      '<mi mathvariant="normal" class="MathML-Unit">km</mi>',
      '<identifier role="unit" font="normal" id="0">km</identifier>'
  );
  this.executeTreeTest(
      '<mi>min</mi><mi mathvariant="normal" class="MathML-Unit">min</mi>',
      '<appl role="limit function" id="3">' +
      '<content>' +
      '<punctuation role="application" id="2">⁡</punctuation>' +
      '<function role="limit function" font="normal" id="0">min</function>' +
      '</content>' +
      '<children>' +
      '<function role="limit function" font="normal" id="0">min</function>' +
      '<identifier role="unit" font="normal" id="1">min</identifier>' +
      '</children>' +
      '</appl>'
  );
  this.executeTreeTest(
      '<msup><mi mathvariant="normal" class="MathML-Unit">km</mi>' +
      '<mn>2</mn></msup>',
      '<superscript role="unit" id="2">' +
      '<children>' +
      '<identifier role="unit" font="normal" id="0">km</identifier>' +
      '<number role="integer" font="normal" id="1">2</number>' +
      '</children></superscript>'
  );
  this.executeTreeTest(
      '<mfrac><mi mathvariant="normal" class="MathML-Unit">km</mi>' +
      '<mi mathvariant="normal" class="MathML-Unit">h</mi></mfrac>',
      '<fraction role="unit" id="2">' +
      '<children>' +
      '<identifier role="unit" font="normal" id="0">km</identifier>' +
      '<identifier role="unit" font="normal" id="1">h</identifier>' +
      '</children></fraction>'
  );
  this.executeTreeTest(
      '<mfrac><mi>m</mi>' +
      '<mi mathvariant="normal" class="MathML-Unit">km</mi></mfrac>',
      '<fraction role="division" id="2">' +
      '<children>' +
      '<identifier role="latinletter" font="italic" id="0">m</identifier>' +
      '<identifier role="unit" font="normal" id="1">km</identifier>' +
      '</children></fraction>'
  );
  this.executeTreeTest(
      '<mn>3</mn><mi mathvariant="normal" class="MathML-Unit">km</mi>',
      '<infixop role="implicit" id="3">\u2062' +
      '<content>' +
      '<operator role="multiplication" id="2">\u2062</operator>' +
      '</content>' +
      '<children>' +
      '<number role="integer" font="normal" id="0">3</number>' +
      '<identifier role="unit" font="normal" id="1">km</identifier>' +
      '</children>' +
      '</infixop>'
  );
  this.executeTreeTest(
      '<mn>3</mn><mi mathvariant="normal" class="MathML-Unit">km</mi>' +
      '<mi mathvariant="normal" class="MathML-Unit">h</mi>',
      '<infixop role="implicit" id="6">\u2062' +
      '<content>' +
      '<operator role="multiplication" id="5">\u2062</operator>' +
      '</content>' +
      '<children>' +
      '<number role="integer" font="normal" id="0">3</number>' +
      '<infixop role="unit" id="4">\u2062' +
      '<content>' +
      '<operator role="multiplication" id="3">\u2062</operator>' +
      '</content>' +
      '<children>' +
      '<identifier role="unit" font="normal" id="1">km</identifier>' +
      '<identifier role="unit" font="normal" id="2">h</identifier>' +
      '</children>' +
      '</infixop>' +
      '</children>' +
      '</infixop>'
  );
};


/**
 * Tests more complex expressions containing units.
 */
sre.SemanticTreeTest.prototype.testStreeComplexUnits = function() {
  this.brief = false;
  this.executeTreeTest(
      '<mi mathvariant="normal" class="MathML-Unit">s</mi>' +
      '<mn>3</mn><mi>m</mi>' +
      '<mi mathvariant="normal" class="MathML-Unit">km</mi>' +
      '<mi mathvariant="normal" class="MathML-Unit">h</mi>',
      '<infixop role="implicit" id="10">\u2062' +
      '<content>' +
      '<operator role="multiplication" id="7">\u2062</operator>' +
      '<operator role="multiplication" id="8">\u2062</operator>' +
      '<operator role="multiplication" id="9">\u2062</operator>' +
      '</content>' +
      '<children>' +
      '<identifier role="unit" font="normal" id="0">s</identifier>' +
      '<number role="integer" font="normal" id="1">3</number>' +
      '<identifier role="latinletter" font="italic" id="2">m</identifier>' +
      '<infixop role="unit" id="6">\u2062' +
      '<content>' +
      '<operator role="multiplication" id="5">\u2062</operator>' +
      '</content>' +
      '<children>' +
      '<identifier role="unit" font="normal" id="3">km</identifier>' +
      '<identifier role="unit" font="normal" id="4">h</identifier>' +
      '</children>' +
      '</infixop>' +
      '</children>' +
      '</infixop>'
  );
  this.executeTreeTest(
      '<mi mathvariant="normal" class="MathML-Unit">km</mi>' +
      '<msup>' +
      '<mi mathvariant="normal" class="MathML-Unit">s</mi>' +
      '<mn>2</mn></msup>' +
      '<mn>3</mn><mi>m</mi>' +
      '<mi mathvariant="normal" class="MathML-Unit">km</mi>' +
      '<mi mathvariant="normal" class="MathML-Unit">h</mi>',
      '<infixop role="implicit" id="15">\u2062' +
      '<content>' +
      '<operator role="multiplication" id="12">\u2062</operator>' +
      '<operator role="multiplication" id="13">\u2062</operator>' +
      '<operator role="multiplication" id="14">\u2062</operator>' +
      '</content>' +
      '<children>' +
      '<infixop role="unit" id="9">\u2062' +
      '<content>' +
      '<operator role="multiplication" id="8">\u2062</operator>' +
      '</content>' +
      '<children>' +
      '<identifier role="unit" font="normal" id="0">km</identifier>' +
      '<superscript role="unit" id="3">' +
      '<children>' +
      '<identifier role="unit" font="normal" id="1">s</identifier>' +
      '<number role="integer" font="normal" id="2">2</number>' +
      '</children></superscript>' +
      '</children>' +
      '</infixop>' +
      '<number role="integer" font="normal" id="4">3</number>' +
      '<identifier role="latinletter" font="italic" id="5">m</identifier>' +
      '<infixop role="unit" id="11">\u2062' +
      '<content>' +
      '<operator role="multiplication" id="10">\u2062</operator>' +
      '</content>' +
      '<children>' +
      '<identifier role="unit" font="normal" id="6">km</identifier>' +
      '<identifier role="unit" font="normal" id="7">h</identifier>' +
      '</children>' +
      '</infixop>' +
      '</children>' +
      '</infixop>'
  );
  this.executeTreeTest(
      '<mn>3</mn><mi>m</mi>' +
      '<mi mathvariant="normal" class="MathML-Unit">km</mi>' +
      '<mi mathvariant="normal" class="MathML-Unit">h</mi>' +
      '<mfrac>' +
      '<mi>N</mi>' +
      '<msup>' +
      '<mi mathvariant="normal" class="MathML-Unit">s</mi>' +
      '<mn>2</mn></msup></mfrac>',
      '<infixop role="implicit" id="14">\u2062' +
      '<content>' +
      '<operator role="multiplication" id="11">\u2062</operator>' +
      '<operator role="multiplication" id="12">\u2062</operator>' +
      '<operator role="multiplication" id="13">\u2062</operator>' +
      '</content>' +
      '<children>' +
      '<number role="integer" font="normal" id="0">3</number>' +
      '<identifier role="latinletter" font="italic" id="1">m</identifier>' +
      '<infixop role="unit" id="10">\u2062' +
      '<content>' +
      '<operator role="multiplication" id="9">\u2062</operator>' +
      '</content>' +
      '<children>' +
      '<identifier role="unit" font="normal" id="2">km</identifier>' +
      '<identifier role="unit" font="normal" id="3">h</identifier>' +
      '</children>' +
      '</infixop>' +
      '<fraction role="division" id="8">' +
      '<children>' +
      '<identifier role="latinletter" font="italic" id="4">N</identifier>' +
      '<superscript role="unit" id="7">' +
      '<children>' +
      '<identifier role="unit" font="normal" id="5">s</identifier>' +
      '<number role="integer" font="normal" id="6">2</number>' +
      '</children></superscript>' +
      '</children>' +
      '</fraction>' +
      '</children>' +
      '</infixop>'
  );
  this.executeTreeTest(
      '<mn>3</mn><mi>m</mi>' +
      '<mi mathvariant="normal" class="MathML-Unit">km</mi>' +
      '<mi mathvariant="normal" class="MathML-Unit">h</mi>' +
      '<mfrac>' +
      '<mi mathvariant="normal" class="MathML-Unit">N</mi>' +
      '<msup>' +
      '<mi mathvariant="normal" class="MathML-Unit">s</mi>' +
      '<mn>2</mn></msup></mfrac>',
      '<infixop role="implicit" id="13">\u2062' +
      '<content>' +
      '<operator role="multiplication" id="11">\u2062</operator>' +
      '<operator role="multiplication" id="12">\u2062</operator>' +
      '</content>' +
      '<children>' +
      '<number role="integer" font="normal" id="0">3</number>' +
      '<identifier role="latinletter" font="italic" id="1">m</identifier>' +
      '<infixop role="unit" id="10">\u2062' +
      '<content>' +
      '<operator role="multiplication" id="9">\u2062</operator>' +
      '</content>' +
      '<children>' +
      '<identifier role="unit" font="normal" id="2">km</identifier>' +
      '<identifier role="unit" font="normal" id="3">h</identifier>' +
      '<fraction role="unit" id="8">' +
      '<children>' +
      '<identifier role="unit" font="normal" id="4">N</identifier>' +
      '<superscript role="unit" id="7">' +
      '<children>' +
      '<identifier role="unit" font="normal" id="5">s</identifier>' +
      '<number role="integer" font="normal" id="6">2</number>' +
      '</children></superscript>' +
      '</children>' +
      '</fraction>' +
      '</children>' +
      '</infixop>' +
      '</children>' +
      '</infixop>'
  );

};


// Tensors.
/**
 * Pathological multiscripts expressions that are actually empty.
 */
sre.SemanticTreeTest.prototype.testStreeEmptyTensors = function() {
  this.brief = false;
  this.executeTreeTest(
      '<mmultiscripts></mmultiscripts>',
      '<empty role="unknown" id="0"></empty>'
  );
  this.executeTreeTest(
      '<mmultiscripts><none/></mmultiscripts>',
      '<empty role="unknown" id="0"></empty>'
  );
  this.executeTreeTest(
      '<mmultiscripts><none/><mprescripts/></mmultiscripts>',
      '<empty role="unknown" id="0"></empty>'
  );
  this.executeTreeTest(
      '<mmultiscripts><none/><mprescripts/><none/></mmultiscripts>',
      '<empty role="unknown" id="0"></empty>'
  );
  this.executeTreeTest(
      '<mmultiscripts><none/><none/><mprescripts/><none/></mmultiscripts>',
      '<empty role="unknown" id="0"></empty>'
  );
  this.executeTreeTest(
      '<mmultiscripts><none/><none/><none/>' +
      '<mprescripts/><none/></mmultiscripts>',
      '<empty role="unknown" id="0"></empty>'
  );
  this.executeTreeTest(
      '<mmultiscripts><none/><none/><none/><mprescripts/>' +
      '<none/><mpadded/></mmultiscripts>',
      '<empty role="unknown" id="0"></empty>'
  );
};


/**
 * Pathological multiscript expressions that are just the base element.
 */
sre.SemanticTreeTest.prototype.testStreeBaseTensors = function() {
  this.brief = false;
  this.executeTreeTest(
      '<mmultiscripts><mi>X</mi></mmultiscripts>',
      '<identifier role="latinletter" font="italic" id="0">X</identifier>'
  );
  this.executeTreeTest(
      '<mmultiscripts><mi>X</mi><none/></mmultiscripts>',
      '<identifier role="latinletter" font="italic" id="0">X</identifier>'
  );
  this.executeTreeTest(
      '<mmultiscripts><mi>X</mi><none/><mprescripts/></mmultiscripts>',
      '<identifier role="latinletter" font="italic" id="0">X</identifier>'
  );
  this.executeTreeTest(
      '<mmultiscripts><mi>X</mi><none/><mprescripts/><none/></mmultiscripts>',
      '<identifier role="latinletter" font="italic" id="0">X</identifier>'
  );
  this.executeTreeTest(
      '<mmultiscripts><mi>X</mi><none/><none/><none/><mprescripts/><none/>' +
      '</mmultiscripts>',
      '<identifier role="latinletter" font="italic" id="0">X</identifier>'
  );
  this.executeTreeTest(
      '<mmultiscripts><mrow><mi>X</mi><mo>+</mo><mi>Y</mi></mrow>' +
      '<none/><mpadded/></mmultiscripts>',
      '<infixop role="addition" id="3">+' +
      '<content><operator role="addition" id="1">+</operator></content>' +
      '<children>' +
      '<identifier role="latinletter" font="italic" id="0">X</identifier>' +
      '<identifier role="latinletter" font="italic" id="2">Y</identifier>' +
      '</children>' +
      '</infixop>'
  );
};


/**
 * Pathological multiscript expressions that are actually on right
 * sub/superscripts.
 */
sre.SemanticTreeTest.prototype.testStreeRightScriptTensors = function() {
  this.brief = false;
  this.executeTreeTest(
      '<mmultiscripts><mi>X</mi><mi>i</mi></mmultiscripts>',
      '<subscript role="latinletter" id="2">' +
      '<children>' +
      '<identifier role="latinletter" font="italic" id="0">X</identifier>' +
      '<identifier role="latinletter" font="italic" id="1">i</identifier>' +
      '</children>' +
      '</subscript>'
  );
  this.executeTreeTest(
      '<mmultiscripts><mi>X</mi><mi>i</mi><none/></mmultiscripts>',
      '<subscript role="latinletter" id="2">' +
      '<children>' +
      '<identifier role="latinletter" font="italic" id="0">X</identifier>' +
      '<identifier role="latinletter" font="italic" id="1">i</identifier>' +
      '</children>' +
      '</subscript>'
  );
  this.executeTreeTest(
      '<mmultiscripts><mi>X</mi><none/><mi>i</mi></mmultiscripts>',
      '<superscript role="latinletter" id="2">' +
      '<children>' +
      '<identifier role="latinletter" font="italic" id="0">X</identifier>' +
      '<identifier role="latinletter" font="italic" id="1">i</identifier>' +
      '</children>' +
      '</superscript>'
  );
  this.executeTreeTest(
      '<mmultiscripts><mi>X</mi><mi>i</mi><mi>j</mi></mmultiscripts>',
      '<superscript role="latinletter" id="4">' +
      '<children>' +
      '<subscript role="subsup" id="3">' +
      '<children>' +
      '<identifier role="latinletter" font="italic" id="0">X</identifier>' +
      '<identifier role="latinletter" font="italic" id="1">i</identifier>' +
      '</children>' +
      '</subscript>' +
      '<identifier role="latinletter" font="italic" id="2">j</identifier>' +
      '</children>' +
      '</superscript>'
  );
  this.executeTreeTest(
      '<mmultiscripts><mi>X</mi><mi>i</mi><mi>j</mi>' +
      '<mprescripts/><none/></mmultiscripts>',
      '<superscript role="latinletter" id="4">' +
      '<children>' +
      '<subscript role="subsup" id="3">' +
      '<children>' +
      '<identifier role="latinletter" font="italic" id="0">X</identifier>' +
      '<identifier role="latinletter" font="italic" id="1">i</identifier>' +
      '</children>' +
      '</subscript>' +
      '<identifier role="latinletter" font="italic" id="2">j</identifier>' +
      '</children>' +
      '</superscript>'
  );
  this.executeTreeTest(
      '<mmultiscripts><mi>X</mi><mi>i</mi><mi>j</mi><mi>k</mi><mi>l</mi>' +
      '<mprescripts/><none/></mmultiscripts>',
      '<superscript role="latinletter" id="10">' +
      '<children>' +
      '<subscript role="subsup" id="9">' +
      '<children>' +
      '<identifier role="latinletter" font="italic" id="0">X</identifier>' +
      '<punctuated role="rightsub" id="4">' +
      '<content>' +
      '<punctuation role="dummy" id="3">\u2063</punctuation>' +
      '</content>' +
      '<children>' +
      '<identifier role="latinletter" font="italic" id="1">i</identifier>' +
      '<identifier role="latinletter" font="italic" id="2">k</identifier>' +
      '</children>' +
      '</punctuated>' +
      '</children>' +
      '</subscript>' +
      '<punctuated role="rightsuper" id="8">' +
      '<content>' +
      '<punctuation role="dummy" id="7">\u2063</punctuation>' +
      '</content>' +
      '<children>' +
      '<identifier role="latinletter" font="italic" id="5">j</identifier>' +
      '<identifier role="latinletter" font="italic" id="6">l</identifier>' +
      '</children>' +
      '</punctuated>' +
      '</children>' +
      '</superscript>'
  );
};


/**
 * Simple multiscript expressions with some scripts on the left.
 */
sre.SemanticTreeTest.prototype.testStreeSimpleTensors = function() {
  this.brief = false;
  this.executeTreeTest(
      '<mmultiscripts><mi>A</mi><mn>1</mn><mn>2</mn><mprescripts/>' +
      '<mn>3</mn><mn>4</mn></mmultiscripts>',
      '<tensor role="latinletter" id="5">' +
      '<children>' +
      '<identifier role="latinletter" font="italic" id="0">A</identifier>' +
      '<number role="leftsub" font="normal" id="1">3</number>' +
      '<number role="leftsuper" font="normal" id="2">4</number>' +
      '<number role="rightsub" font="normal" id="3">1</number>' +
      '<number role="rightsuper" font="normal" id="4">2</number>' +
      '</children>' +
      '</tensor>'
  );
  this.executeTreeTest(
      '<mmultiscripts><mi>A</mi><mn>1</mn><none/><mprescripts/>' +
      '<mn>3</mn><mn>4</mn></mmultiscripts>',
      '<tensor role="latinletter" id="5">' +
      '<children>' +
      '<identifier role="latinletter" font="italic" id="0">A</identifier>' +
      '<number role="leftsub" font="normal" id="1">3</number>' +
      '<number role="leftsuper" font="normal" id="2">4</number>' +
      '<number role="rightsub" font="normal" id="3">1</number>' +
      '<empty role="rightsuper" id="4"></empty>' +
      '</children>' +
      '</tensor>'
  );
  this.executeTreeTest(
      '<mmultiscripts><mi>A</mi><mn>1</mn><mprescripts/>' +
      '<mn>3</mn><mn>4</mn></mmultiscripts>',
      '<tensor role="latinletter" id="5">' +
      '<children>' +
      '<identifier role="latinletter" font="italic" id="0">A</identifier>' +
      '<number role="leftsub" font="normal" id="1">3</number>' +
      '<number role="leftsuper" font="normal" id="2">4</number>' +
      '<number role="rightsub" font="normal" id="3">1</number>' +
      '<empty role="rightsuper" id="4"></empty>' +
      '</children>' +
      '</tensor>'
  );
  this.executeTreeTest(
      '<mmultiscripts><mi>A</mi><none/><mn>2</mn><mprescripts/>' +
      '<mn>3</mn><mn>4</mn></mmultiscripts>',
      '<tensor role="latinletter" id="5">' +
      '<children>' +
      '<identifier role="latinletter" font="italic" id="0">A</identifier>' +
      '<number role="leftsub" font="normal" id="1">3</number>' +
      '<number role="leftsuper" font="normal" id="2">4</number>' +
      '<empty role="rightsub" id="3"></empty>' +
      '<number role="rightsuper" font="normal" id="4">2</number>' +
      '</children>' +
      '</tensor>'
  );
  this.executeTreeTest(
      '<mmultiscripts><mi>A</mi><none/><none/><mprescripts/>' +
      '<mn>3</mn><mn>4</mn></mmultiscripts>',
      '<tensor role="latinletter" id="5">' +
      '<children>' +
      '<identifier role="latinletter" font="italic" id="0">A</identifier>' +
      '<number role="leftsub" font="normal" id="1">3</number>' +
      '<number role="leftsuper" font="normal" id="2">4</number>' +
      '<empty role="rightsub" id="3"></empty>' +
      '<empty role="rightsuper" id="4"></empty>' +
      '</children>' +
      '</tensor>'
  );
  this.executeTreeTest(
      '<mmultiscripts><mi>A</mi><mpadded/><mprescripts/>' +
      '<mn>3</mn><mn>4</mn></mmultiscripts>',
      '<tensor role="latinletter" id="5">' +
      '<children>' +
      '<identifier role="latinletter" font="italic" id="0">A</identifier>' +
      '<number role="leftsub" font="normal" id="1">3</number>' +
      '<number role="leftsuper" font="normal" id="2">4</number>' +
      '<empty role="rightsub" id="3"></empty>' +
      '<empty role="rightsuper" id="4"></empty>' +
      '</children>' +
      '</tensor>'
  );
  this.executeTreeTest(
      '<mmultiscripts><mi>A</mi><mprescripts/>' +
      '<mn>3</mn><mn>4</mn></mmultiscripts>',
      '<tensor role="latinletter" id="5">' +
      '<children>' +
      '<identifier role="latinletter" font="italic" id="0">A</identifier>' +
      '<number role="leftsub" font="normal" id="1">3</number>' +
      '<number role="leftsuper" font="normal" id="2">4</number>' +
      '<empty role="rightsub" id="3"></empty>' +
      '<empty role="rightsuper" id="4"></empty>' +
      '</children>' +
      '</tensor>'
  );
  this.executeTreeTest(
      '<mmultiscripts><mi>A</mi><mprescripts/>' +
      '<mn>3</mn></mmultiscripts>',
      '<tensor role="latinletter" id="5">' +
      '<children>' +
      '<identifier role="latinletter" font="italic" id="0">A</identifier>' +
      '<number role="leftsub" font="normal" id="1">3</number>' +
      '<empty role="leftsuper" id="2"></empty>' +
      '<empty role="rightsub" id="3"></empty>' +
      '<empty role="rightsuper" id="4"></empty>' +
      '</children>' +
      '</tensor>'
  );
  this.executeTreeTest(
      '<mmultiscripts><mi>A</mi><mprescripts/>' +
      '<none/><mn>4</mn></mmultiscripts>',
      '<tensor role="latinletter" id="5">' +
      '<children>' +
      '<identifier role="latinletter" font="italic" id="0">A</identifier>' +
      '<empty role="leftsub" id="1"></empty>' +
      '<number role="leftsuper" font="normal" id="2">4</number>' +
      '<empty role="rightsub" id="3"></empty>' +
      '<empty role="rightsuper" id="4"></empty>' +
      '</children>' +
      '</tensor>'
  );
  this.executeTreeTest(
      '<mmultiscripts><mi>A</mi><mn>1</mn><mprescripts/>' +
      '<none/><mn>4</mn></mmultiscripts>',
      '<tensor role="latinletter" id="5">' +
      '<children>' +
      '<identifier role="latinletter" font="italic" id="0">A</identifier>' +
      '<empty role="leftsub" id="1"></empty>' +
      '<number role="leftsuper" font="normal" id="2">4</number>' +
      '<number role="rightsub" font="normal" id="3">1</number>' +
      '<empty role="rightsuper" id="4"></empty>' +
      '</children>' +
      '</tensor>'
  );
  this.executeTreeTest(
      '<mmultiscripts><mi>A</mi><none/><mn>2</mn><mprescripts/>' +
      '<mn>3</mn></mmultiscripts>',
      '<tensor role="latinletter" id="5">' +
      '<children>' +
      '<identifier role="latinletter" font="italic" id="0">A</identifier>' +
      '<number role="leftsub" font="normal" id="1">3</number>' +
      '<empty role="leftsuper" id="2"></empty>' +
      '<empty role="rightsub" id="3"></empty>' +
      '<number role="rightsuper" font="normal" id="4">2</number>' +
      '</children>' +
      '</tensor>'
  );
};


/**
 * Complex multiscript expressions with some scripts on the left.
 */
sre.SemanticTreeTest.prototype.testStreeComplexTensors = function() {
  this.executeTreeTest(
      '<mmultiscripts><mi>A</mi><mn>3</mn><mn>4</mn><mi>k</mi><mi>l</mi>' +
      '<mprescripts/><mn>1</mn><mn>2</mn><mi>i</mi><mi>j</mi></mmultiscripts>',
      '<tensor role="latinletter" id="17">' +
      '<children>' +
      '<identifier role="latinletter" font="italic" id="0">A</identifier>' +
      '<punctuated role="leftsub" id="4">' +
      '<content>' +
      '<punctuation role="dummy" id="3">\u2063</punctuation>' +
      '</content>' +
      '<children>' +
      '<number role="integer" font="normal" id="1">1</number>' +
      '<identifier role="latinletter" font="italic" id="2">i</identifier>' +
      '</children>' +
      '</punctuated>' +
      '<punctuated role="leftsuper" id="8">' +
      '<content>' +
      '<punctuation role="dummy" id="7">\u2063</punctuation>' +
      '</content>' +
      '<children>' +
      '<number role="integer" font="normal" id="5">2</number>' +
      '<identifier role="latinletter" font="italic" id="6">j</identifier>' +
      '</children>' +
      '</punctuated>' +
      '<punctuated role="rightsub" id="12">' +
      '<content>' +
      '<punctuation role="dummy" id="11">\u2063</punctuation>' +
      '</content>' +
      '<children>' +
      '<number role="integer" font="normal" id="9">3</number>' +
      '<identifier role="latinletter" font="italic" id="10">k</identifier>' +
      '</children>' +
      '</punctuated>' +
      '<punctuated role="rightsuper" id="16">' +
      '<content>' +
      '<punctuation role="dummy" id="15">\u2063</punctuation>' +
      '</content>' +
      '<children>' +
      '<number role="integer" font="normal" id="13">4</number>' +
      '<identifier role="latinletter" font="italic" id="14">l</identifier>' +
      '</children>' +
      '</punctuated>' +
      '</children>' +
      '</tensor>'
  );
  this.executeTreeTest(
      '<mmultiscripts><mi>A</mi><mn>3</mn><none/><mi>k</mi><mi>l</mi>' +
      '<mprescripts/><mn>1</mn><none/><none/><mi>j</mi></mmultiscripts>',
      '<tensor role="latinletter" id="17">' +
      '<children>' +
      '<identifier role="latinletter" font="italic" id="0">A</identifier>' +
      '<punctuated role="leftsub" id="4">' +
      '<content>' +
      '<punctuation role="dummy" id="3">\u2063</punctuation>' +
      '</content>' +
      '<children>' +
      '<number role="integer" font="normal" id="1">1</number>' +
      '<empty role="unknown" id="2"></empty>' +
      '</children>' +
      '</punctuated>' +
      '<punctuated role="leftsuper" id="8">' +
      '<content>' +
      '<punctuation role="dummy" id="7">\u2063</punctuation>' +
      '</content>' +
      '<children>' +
      '<empty role="unknown" id="5"></empty>' +
      '<identifier role="latinletter" font="italic" id="6">j</identifier>' +
      '</children>' +
      '</punctuated>' +
      '<punctuated role="rightsub" id="12">' +
      '<content>' +
      '<punctuation role="dummy" id="11">\u2063</punctuation>' +
      '</content>' +
      '<children>' +
      '<number role="integer" font="normal" id="9">3</number>' +
      '<identifier role="latinletter" font="italic" id="10">k</identifier>' +
      '</children>' +
      '</punctuated>' +
      '<punctuated role="rightsuper" id="16">' +
      '<content>' +
      '<punctuation role="dummy" id="15">\u2063</punctuation>' +
      '</content>' +
      '<children>' +
      '<empty role="unknown" id="13"></empty>' +
      '<identifier role="latinletter" font="italic" id="14">l</identifier>' +
      '</children>' +
      '</punctuated>' +
      '</children>' +
      '</tensor>'
  );

};


/**
 * Simple embellished arguments.
 */
sre.SemanticTreeTest.prototype.testStreeSimpleEmbellishment = function() {
  this.brief = false;
  this.executeTreeTest(
      '<msup><mi>\u222B</mi><mn>2</mn></msup>',
      '<limupper role="integral" id="2">' +
      '<children>' +
      '<largeop role="integral" id="0">∫</largeop>' +
      '<number role="integer" font="normal" id="1">2</number>' +
      '</children>' +
      '</limupper>'
  );
  this.executeTreeTest(
      '<msup><mi>f</mi><mn>2</mn></msup>',
      '<superscript role="latinletter" id="2">' +
      '<children>' +
      '<identifier role="latinletter" font="italic" id="0">f</identifier>' +
      '<number role="integer" font="normal" id="1">2</number>' +
      '</children>' +
      '</superscript>'
  );
  this.executeTreeTest(
      '<msup><mo>(</mo><mn>2</mn></msup>',
      '<superscript role="open" embellished="fence" id="2">' +
      '<children>' +
      '<fence role="open" id="0">(</fence>' +
      '<number role="integer" font="normal" id="1">2</number>' +
      '</children>' +
      '</superscript>'
  );
  this.executeTreeTest(
      '<msup><mo>=</mo><mn>2</mn></msup>',
      '<superscript role="equality" embellished="relation" id="2">' +
      '<children>' +
      '<relation role="equality" id="0">=</relation>' +
      '<number role="integer" font="normal" id="1">2</number>' +
      '</children>' +
      '</superscript>'
  );
  this.executeTreeTest(
      '<msup><mo>+</mo><mn>2</mn></msup>',
      '<superscript role="addition" embellished="operator" id="2">' +
      '<children>' +
      '<operator role="addition" id="0">+</operator>' +
      '<number role="integer" font="normal" id="1">2</number>' +
      '</children>' +
      '</superscript>'
  );
  this.executeTreeTest(
      '<msup><mo>,</mo><mn>2</mn></msup>',
      '<superscript role="comma" embellished="punctuation" id="2">' +
      '<children>' +
      '<punctuation role="comma" id="0">,</punctuation>' +
      '<number role="integer" font="normal" id="1">2</number>' +
      '</children>' +
      '</superscript>'
  );
};


/**
 * Multi embellished arguments.
 */
sre.SemanticTreeTest.prototype.testStreeMultiEmbellishment = function() {
  this.brief = false;
  this.executeTreeTest(
      '<msub><msup><mo>+</mo><mn>2</mn></msup><mi>x</mi></msub>',
      '<subscript role="addition" embellished="operator" id="4">' +
      '<children>' +
      '<superscript role="addition" embellished="operator" id="2">' +
      '<children>' +
      '<operator role="addition" id="0">+</operator>' +
      '<number role="integer" font="normal" id="1">2</number>' +
      '</children>' +
      '</superscript>' +
      '<identifier role="latinletter" font="italic" id="3">x</identifier>' +
      '</children>' +
      '</subscript>');
  this.executeTreeTest(
      '<mmultiscripts><mo>+</mo><mn>2</mn><mi>x</mi></mmultiscripts>',
      '<superscript role="addition" embellished="operator" id="4">' +
      '<children>' +
      '<subscript role="subsup" embellished="operator" id="3">' +
      '<children>' +
      '<operator role="addition" id="0">+</operator>' +
      '<number role="integer" font="normal" id="1">2</number>' +
      '</children>' +
      '</subscript>' +
      '<identifier role="latinletter" font="italic" id="2">x</identifier>' +
      '</children>' +
      '</superscript>');
  this.executeTreeTest(
      '<mover><msub><msup><mo>+</mo><mn>2</mn></msup><mi>x</mi>' +
      '</msub><mo>-</mo></mover>',
      '<overscore role="addition" embellished="operator" id="6">' +
      '<children>' +
      '<subscript role="addition" embellished="operator" id="4">' +
      '<children>' +
      '<superscript role="addition" embellished="operator" id="2">' +
      '<children>' +
      '<operator role="addition" id="0">+</operator>' +
      '<number role="integer" font="normal" id="1">2</number>' +
      '</children>' +
      '</superscript>' +
      '<identifier role="latinletter" font="italic" id="3">x</identifier>' +
      '</children>' +
      '</subscript>' +
      '<operator role="overaccent" id="5">-</operator>' +
      '</children>' +
      '</overscore>');
  this.executeTreeTest(
      '<msup><mo>+</mo><msub><mi>x</mi><mn>2</mn></msub></msup>',
      '<superscript role="addition" embellished="operator" id="4">' +
      '<children>' +
      '<operator role="addition" id="0">+</operator>' +
      '<subscript role="latinletter" id="3">' +
      '<children>' +
      '<identifier role="latinletter" font="italic" id="1">x</identifier>' +
      '<number role="integer" font="normal" id="2">2</number>' +
      '</children>' +
      '</subscript>' +
      '</children>' +
      '</superscript>');
  this.executeTreeTest(
      '<msub><munder><mo>+</mo><mn>2</mn></munder><mi>x</mi></msub>',
      '<subscript role="addition" embellished="operator" id="4">' +
      '<children>' +
      '<underscore role="addition" embellished="operator" id="2">' +
      '<children>' +
      '<operator role="addition" id="0">+</operator>' +
      '<number role="integer" font="normal" id="1">2</number>' +
      '</children>' +
      '</underscore>' +
      '<identifier role="latinletter" font="italic" id="3">x</identifier>' +
      '</children>' +
      '</subscript>');
  this.executeTreeTest(
      '<mmultiscripts><mi>(</mi><none/><none/>' +
      '<mprescripts/><mn>1</mn><mi>j</mi></mmultiscripts>',
      '<tensor role="open" embellished="fence" id="5">' +
      '<children>' +
      '<fence role="open" id="0">(</fence>' +
      '<number role="leftsub" font="normal" id="1">1</number>' +
      '<identifier role="leftsuper" font="italic" id="2">j</identifier>' +
      '<empty role="rightsub" id="3"/>' +
      '<empty role="rightsuper" id="4"/>' +
      '</children>' +
      '</tensor>');
  this.executeTreeTest(
      '<mmultiscripts><mi>(</mi><none/><mi>K</mi>' +
      '<mprescripts/><mn>1</mn><mi>j</mi></mmultiscripts>',
      '<tensor role="open" embellished="fence" id="5">' +
      '<children>' +
      '<fence role="open" id="0">(</fence>' +
      '<number role="leftsub" font="normal" id="1">1</number>' +
      '<identifier role="leftsuper" font="italic" id="2">j</identifier>' +
      '<empty role="rightsub" id="3"/>' +
      '<identifier role="rightsuper" font="italic" id="4">K</identifier>' +
      '</children>' +
      '</tensor>');
  this.executeTreeTest(
      '<mmultiscripts><mi>(</mi><mn>1</mn><mi>j</mi></mmultiscripts>',
      '<superscript role="open" embellished="fence" id="4">' +
      '<children>' +
      '<subscript role="subsup" embellished="fence" id="3">' +
      '<children>' +
      '<fence role="open" id="0">(</fence>' +
      '<number role="integer" font="normal" id="1">1</number>' +
      '</children>' +
      '</subscript>' +
      '<identifier role="latinletter" font="italic" id="2">j</identifier>' +
      '</children>' +
      '</superscript>');
};


/**
 * Expressions with embellished operators and relations.
 */
sre.SemanticTreeTest.prototype.testStreeComplexEmbellishment = function() {
  this.executeTreeTest(
      '<mi>a</mi><msub><mo>=</mo><mn>2</mn></msub><mi>x</mi><msub><mo>=</mo>' +
      '<mn>2</mn></msub><mi>z</mi>',
      '<relseq role="equality" id="9">=' +
      '<content>' +
      '<subscript role="equality" embellished="relation" id="3">' +
      '<children>' +
      '<relation role="equality" id="1">=</relation>' +
      '<number role="integer" font="normal" id="2">2</number>' +
      '</children>' +
      '</subscript>' +
      '<subscript role="equality" embellished="relation" id="7">' +
      '<children>' +
      '<relation role="equality" id="5">=</relation>' +
      '<number role="integer" font="normal" id="6">2</number>' +
      '</children>' +
      '</subscript>' +
      '</content>' +
      '<children>' +
      '<identifier role="latinletter" font="italic" id="0">a</identifier>' +
      '<identifier role="latinletter" font="italic" id="4">x</identifier>' +
      '<identifier role="latinletter" font="italic" id="8">z</identifier>' +
      '</children>' +
      '</relseq>'
  );
  this.executeTreeTest(
      '<mi>a</mi><msub><mo>=</mo><mn>2</mn></msub><mi>x</mi><msub><mo>=</mo>' +
      '<mn>4</mn></msub><mi>z</mi>',
      '<multirel role="unknown" id="9">' +
      '<content>' +
      '<subscript role="equality" embellished="relation" id="3">' +
      '<children>' +
      '<relation role="equality" id="1">=</relation>' +
      '<number role="integer" font="normal" id="2">2</number>' +
      '</children>' +
      '</subscript>' +
      '<subscript role="equality" embellished="relation" id="7">' +
      '<children>' +
      '<relation role="equality" id="5">=</relation>' +
      '<number role="integer" font="normal" id="6">4</number>' +
      '</children>' +
      '</subscript>' +
      '</content>' +
      '<children>' +
      '<identifier role="latinletter" font="italic" id="0">a</identifier>' +
      '<identifier role="latinletter" font="italic" id="4">x</identifier>' +
      '<identifier role="latinletter" font="italic" id="8">z</identifier>' +
      '</children>' +
      '</multirel>'
  );
  this.executeTreeTest(
      '<mi>a</mi><msub><mo>+</mo><mn>2</mn></msub><mi>x</mi><msub><mo>+</mo>' +
      '<mn>2</mn></msub><mi>z</mi>',
      '<infixop role="addition" id="9">+' +
      '<content>' +
      '<subscript role="addition" embellished="operator" id="3">' +
      '<children>' +
      '<operator role="addition" id="1">+</operator>' +
      '<number role="integer" font="normal" id="2">2</number>' +
      '</children>' +
      '</subscript>' +
      '<subscript role="addition" embellished="operator" id="7">' +
      '<children>' +
      '<operator role="addition" id="5">+</operator>' +
      '<number role="integer" font="normal" id="6">2</number>' +
      '</children>' +
      '</subscript>' +
      '</content>' +
      '<children>' +
      '<identifier role="latinletter" font="italic" id="0">a</identifier>' +
      '<identifier role="latinletter" font="italic" id="4">x</identifier>' +
      '<identifier role="latinletter" font="italic" id="8">z</identifier>' +
      '</children>' +
      '</infixop>'
  );
  this.executeTreeTest(
      '<mi>a</mi><msub><mo>+</mo><mn>2</mn></msub><mi>x</mi><msub><mo>+</mo>' +
      '<mn>4</mn></msub><mi>z</mi>',
      '<infixop role="addition" id="10">+' +
      '<content>' +
      '<subscript role="addition" embellished="operator" id="7">' +
      '<children>' +
      '<operator role="addition" id="5">+</operator>' +
      '<number role="integer" font="normal" id="6">4</number>' +
      '</children>' +
      '</subscript>' +
      '</content>' +
      '<children>' +
      '<infixop role="addition" id="9">+' +
      '<content>' +
      '<subscript role="addition" embellished="operator" id="3">' +
      '<children>' +
      '<operator role="addition" id="1">+</operator>' +
      '<number role="integer" font="normal" id="2">2</number>' +
      '</children>' +
      '</subscript>' +
      '</content>' +
      '<children>' +
      '<identifier role="latinletter" font="italic" id="0">a</identifier>' +
      '<identifier role="latinletter" font="italic" id="4">x</identifier>' +
      '</children>' +
      '</infixop>' +
      '<identifier role="latinletter" font="italic" id="8">z</identifier>' +
      '</children>' +
      '</infixop>'
  );
  this.executeTreeTest(
      '<mi>a</mi><msub><mo>+</mo><mn>2</mn></msub><mi>b</mi><msup><mo>=</mo>' +
      '<mo>\'</mo></msup><mi>x</mi><msub><mo>+</mo><mn>4</mn></msub><mi>z</mi>',
      '<relseq role="equality" id="15">=' +
      '<content>' +
      '<superscript role="equality" embellished="relation" id="7">' +
      '<children>' +
      '<relation role="equality" id="5">=</relation>' +
      '<punctuation role="prime" id="6">\'</punctuation>' +
      '</children>' +
      '</superscript>' +
      '</content>' +
      '<children>' +
      '<infixop role="addition" id="13">+' +
      '<content>' +
      '<subscript role="addition" embellished="operator" id="3">' +
      '<children>' +
      '<operator role="addition" id="1">+</operator>' +
      '<number role="integer" font="normal" id="2">2</number>' +
      '</children>' +
      '</subscript>' +
      '</content>' +
      '<children>' +
      '<identifier role="latinletter" font="italic" id="0">a</identifier>' +
      '<identifier role="latinletter" font="italic" id="4">b</identifier>' +
      '</children>' +
      '</infixop>' +
      '<infixop role="addition" id="14">+' +
      '<content>' +
      '<subscript role="addition" embellished="operator" id="11">' +
      '<children>' +
      '<operator role="addition" id="9">+</operator>' +
      '<number role="integer" font="normal" id="10">4</number>' +
      '</children>' +
      '</subscript>' +
      '</content>' +
      '<children>' +
      '<identifier role="latinletter" font="italic" id="8">x</identifier>' +
      '<identifier role="latinletter" font="italic" id="12">z</identifier>' +
      '</children>' +
      '</infixop>' +
      '</children>' +
      '</relseq>'
  );
  this.executeTreeTest(
      '<mi>a</mi><msub><mo>:</mo><mn>2</mn></msub><mi>b</mi><msup><mo>,</mo>' +
      '<mo>\'</mo></msup><mi>x</mi><msub><mo>:</mo><mn>4</mn></msub><mi>z</mi>',
      '<punctuated role="sequence" id="13">' +
      '<content>' +
      '<subscript role="unknown" embellished="punctuation" id="3">' +
      '<children>' +
      '<punctuation role="unknown" id="1">:</punctuation>' +
      '<number role="integer" font="normal" id="2">2</number>' +
      '</children>' +
      '</subscript>' +
      '<superscript role="comma" embellished="punctuation" id="7">' +
      '<children>' +
      '<punctuation role="comma" id="5">,</punctuation>' +
      '<punctuation role="prime" id="6">\'</punctuation>' +
      '</children>' +
      '</superscript>' +
      '<subscript role="unknown" embellished="punctuation" id="11">' +
      '<children>' +
      '<punctuation role="unknown" id="9">:</punctuation>' +
      '<number role="integer" font="normal" id="10">4</number>' +
      '</children>' +
      '</subscript>' +
      '</content>' +
      '<children>' +
      '<identifier role="latinletter" font="italic" id="0">a</identifier>' +
      '<subscript role="unknown" embellished="punctuation" id="3">' +
      '<children>' +
      '<punctuation role="unknown" id="1">:</punctuation>' +
      '<number role="integer" font="normal" id="2">2</number>' +
      '</children>' +
      '</subscript>' +
      '<identifier role="latinletter" font="italic" id="4">b</identifier>' +
      '<superscript role="comma" embellished="punctuation" id="7">' +
      '<children>' +
      '<punctuation role="comma" id="5">,</punctuation>' +
      '<punctuation role="prime" id="6">\'</punctuation>' +
      '</children>' +
      '</superscript>' +
      '<identifier role="latinletter" font="italic" id="8">x</identifier>' +
      '<subscript role="unknown" embellished="punctuation" id="11">' +
      '<children>' +
      '<punctuation role="unknown" id="9">:</punctuation>' +
      '<number role="integer" font="normal" id="10">4</number>' +
      '</children>' +
      '</subscript>' +
      '<identifier role="latinletter" font="italic" id="12">z</identifier>' +
      '</children>' +
      '</punctuated>'
  );
  this.executeTreeTest(
      '<msub><mo>+</mo><mn>2</mn></msub><msub><mo>+</mo>' +
      '<mn>3</mn></msub><mi>x</mi>',
      '<prefixop role="multiop" id="7">+ +' +
      '<content>' +
      '<subscript role="addition" embellished="operator" id="2">' +
      '<children>' +
      '<operator role="addition" id="0">+</operator>' +
      '<number role="integer" font="normal" id="1">2</number>' +
      '</children>' +
      '</subscript>' +
      '<subscript role="addition" embellished="operator" id="5">' +
      '<children>' +
      '<operator role="addition" id="3">+</operator>' +
      '<number role="integer" font="normal" id="4">3</number>' +
      '</children>' +
      '</subscript>' +
      '</content>' +
      '<children>' +
      '<identifier role="latinletter" font="italic" id="6">x</identifier>' +
      '</children>' +
      '</prefixop>'
  );
  this.executeTreeTest(
      '<mi>x</mi><msub><mo>+</mo><mn>2</mn></msub><msub><mo>+</mo>' +
      '<mn>3</mn></msub>',
      '<postfixop role="multiop" id="7">+ +' +
      '<content>' +
      '<subscript role="addition" embellished="operator" id="3">' +
      '<children>' +
      '<operator role="addition" id="1">+</operator>' +
      '<number role="integer" font="normal" id="2">2</number>' +
      '</children>' +
      '</subscript>' +
      '<subscript role="addition" embellished="operator" id="6">' +
      '<children>' +
      '<operator role="addition" id="4">+</operator>' +
      '<number role="integer" font="normal" id="5">3</number>' +
      '</children>' +
      '</subscript>' +
      '</content>' +
      '<children>' +
      '<identifier role="latinletter" font="italic" id="0">x</identifier>' +
      '</children>' +
      '</postfixop>'
  );
};


// Embellished Fences
/**
 * Expressions with embellished fences right.
 */
sre.SemanticTreeTest.prototype.testStreeEmbellishedRightFence = function() {
  this.executeTreeTest(
      '<mo>(</mo><mi>x</mi><msup><mo>)</mo><mn>4</mn></msup>',
      '<superscript role="leftright" fencepointer="2" id="4">' +
      '<children>' +
      '<fenced role="leftright" id="5">' +
      '<content>' +
      '<fence role="open" id="0">(</fence>' +
      '<fence role="close" id="2">)</fence>' +
      '</content>' +
      '<children>' +
      '<identifier role="latinletter" font="italic" id="1">x</identifier>' +
      '</children>' +
      '</fenced>' +
      '<number role="integer" font="normal" id="3">4</number>' +
      '</children>' +
      '</superscript>'
  );
  this.executeTreeTest(
      '<mo>(</mo><mi>x</mi><msub><msup><mo>)</mo><mn>4</mn></msup>' +
      '<mn>2</mn></msub>',
      '<subscript role="leftright" fencepointer="2" id="6">' +
      '<children>' +
      '<superscript role="leftright" fencepointer="2" id="4">' +
      '<children>' +
      '<fenced role="leftright" id="7">' +
      '<content>' +
      '<fence role="open" id="0">(</fence>' +
      '<fence role="close" id="2">)</fence>' +
      '</content>' +
      '<children>' +
      '<identifier role="latinletter" font="italic" id="1">x</identifier>' +
      '</children>' +
      '</fenced>' +
      '<number role="integer" font="normal" id="3">4</number>' +
      '</children>' +
      '</superscript>' +
      '<number role="integer" font="normal" id="5">2</number>' +
      '</children>' +
      '</subscript>'
  );
  this.executeTreeTest(
      '<mo>(</mo><mi>x</mi><msubsup><mo>)</mo><mn>4</mn><mn>2</mn></msubsup>',
      '<superscript role="leftright" fencepointer="2" id="6">' +
      '<children>' +
      '<subscript role="subsup" fencepointer="2" id="5">' +
      '<children>' +
      '<fenced role="leftright" id="7">' +
      '<content>' +
      '<fence role="open" id="0">(</fence>' +
      '<fence role="close" id="2">)</fence>' +
      '</content>' +
      '<children>' +
      '<identifier role="latinletter" font="italic" id="1">x</identifier>' +
      '</children>' +
      '</fenced>' +
      '<number role="integer" font="normal" id="3">4</number>' +
      '</children>' +
      '</subscript>' +
      '<number role="integer" font="normal" id="4">2</number>' +
      '</children>' +
      '</superscript>'
  );
  this.executeTreeTest(
      '<mo>(</mo><mi>x</mi><mmultiscripts><mo>)</mo><mn>4</mn><mn>2</mn>' +
      '</mmultiscripts>',
      '<superscript role="leftright" fencepointer="2" id="6">' +
      '<children>' +
      '<subscript role="subsup" fencepointer="2" id="5">' +
      '<children>' +
      '<fenced role="leftright" id="7">' +
      '<content>' +
      '<fence role="open" id="0">(</fence>' +
      '<fence role="close" id="2">)</fence>' +
      '</content>' +
      '<children>' +
      '<identifier role="latinletter" font="italic" id="1">x</identifier>' +
      '</children>' +
      '</fenced>' +
      '<number role="integer" font="normal" id="3">4</number>' +
      '</children>' +
      '</subscript>' +
      '<number role="integer" font="normal" id="4">2</number>' +
      '</children>' +
      '</superscript>'
  );
  this.executeTreeTest(
      '<mo>(</mo><mi>x</mi><msup><munder><msub><mover><mo>)</mo><mo>^</mo>' +
      '</mover><mn>2</mn></msub><mo>~</mo></munder><mn>1</mn></msup>',
      '<superscript role="leftright" fencepointer="8" id="10">' +
      '<children>' +
      '<subscript role="leftright" fencepointer="4" id="6">' +
      '<children>' +
      '<fenced role="leftright" id="11">' +
      '<content>' +
      '<fence role="open" id="0">(</fence>' +
      '<underscore role="close" embellished="fence" id="8">' +
      '<children>' +
      '<overscore role="close" embellished="fence" id="4">' +
      '<children>' +
      '<fence role="close" id="2">)</fence>' +
      '<operator role="overaccent" id="3">^</operator>' +
      '</children>' +
      '</overscore>' +
      '<relation role="underaccent" id="7">~</relation>' +
      '</children>' +
      '</underscore>' +
      '</content>' +
      '<children>' +
      '<identifier role="latinletter" font="italic" id="1">x</identifier>' +
      '</children>' +
      '</fenced>' +
      '<number role="integer" font="normal" id="5">2</number>' +
      '</children>' +
      '</subscript>' +
      '<number role="integer" font="normal" id="9">1</number>' +
      '</children>' +
      '</superscript>'
  );
  this.executeTreeTest(
      '<mo>(</mo><mi>x</mi><mpadded><msup><munder><msub><mover><mo>)</mo>' +
      '<mo>^</mo></mover><mn>2</mn></msub><mo>~</mo></munder><mn>3</mn>' +
      '</msup></mpadded>',
      '<superscript role="leftright" fencepointer="8" id="10">' +
      '<children>' +
      '<subscript role="leftright" fencepointer="4" id="6">' +
      '<children>' +
      '<fenced role="leftright" id="11">' +
      '<content>' +
      '<fence role="open" id="0">(</fence>' +
      '<underscore role="close" embellished="fence" id="8">' +
      '<children>' +
      '<overscore role="close" embellished="fence" id="4">' +
      '<children>' +
      '<fence role="close" id="2">)</fence>' +
      '<operator role="overaccent" id="3">^</operator>' +
      '</children>' +
      '</overscore>' +
      '<relation role="underaccent" id="7">~</relation>' +
      '</children>' +
      '</underscore>' +
      '</content>' +
      '<children>' +
      '<identifier role="latinletter" font="italic" id="1">x</identifier>' +
      '</children>' +
      '</fenced>' +
      '<number role="integer" font="normal" id="5">2</number>' +
      '</children>' +
      '</subscript>' +
      '<number role="integer" font="normal" id="9">3</number>' +
      '</children>' +
      '</superscript>'
  );
};


/**
 * Expressions with embellished fences left.
 */
sre.SemanticTreeTest.prototype.testStreeEmbellishedLeftFence = function() {
  this.executeTreeTest(
      '<msup><mo>(</mo><mn>4</mn></msup><mi>x</mi><mo>)</mo>',
      '<punctuated role="sequence" id="5">' +
      '<content>' +
      '<superscript role="openfence" embellished="punctuation" id="2">' +
      '<children>' +
      '<punctuation role="openfence" id="0">(</punctuation>' +
      '<number role="integer" font="normal" id="1">4</number>' +
      '</children>' +
      '</superscript>' +
      '<punctuation role="closefence" id="4">)</punctuation>' +
      '</content>' +
      '<children>' +
      '<superscript role="openfence" embellished="punctuation" id="2">' +
      '<children>' +
      '<punctuation role="openfence" id="0">(</punctuation>' +
      '<number role="integer" font="normal" id="1">4</number>' +
      '</children>' +
      '</superscript>' +
      '<identifier role="latinletter" font="italic" id="3">x</identifier>' +
      '<punctuation role="closefence" id="4">)</punctuation>' +
      '</children>' +
      '</punctuated>'
  );
  this.executeTreeTest(
      '<mmultiscripts><mo>(</mo><mn>4</mn></mmultiscripts><mi>x</mi><mo>)</mo>',
      '<punctuated role="sequence" id="5">' +
      '<content>' +
      '<subscript role="openfence" embellished="punctuation" id="2">' +
      '<children>' +
      '<punctuation role="openfence" id="0">(</punctuation>' +
      '<number role="integer" font="normal" id="1">4</number>' +
      '</children>' +
      '</subscript>' +
      '<punctuation role="closefence" id="4">)</punctuation>' +
      '</content>' +
      '<children>' +
      '<subscript role="openfence" embellished="punctuation" id="2">' +
      '<children>' +
      '<punctuation role="openfence" id="0">(</punctuation>' +
      '<number role="integer" font="normal" id="1">4</number>' +
      '</children>' +
      '</subscript>' +
      '<identifier role="latinletter" font="italic" id="3">x</identifier>' +
      '<punctuation role="closefence" id="4">)</punctuation>' +
      '</children>' +
      '</punctuated>'
  );
  this.executeTreeTest(
      '<mmultiscripts><mo>(</mo><mprescripts/><mn>4</mn></mmultiscripts>' +
      '<mi>x</mi><mo>)</mo>',
      '<tensor role="leftright" fencepointer="0" id="5">' +
      '<children>' +
      '<fenced role="leftright" id="8">' +
      '<content>' +
      '<fence role="open" id="0">(</fence>' +
      '<fence role="close" id="7">)</fence>' +
      '</content>' +
      '<children>' +
      '<identifier role="latinletter" font="italic" id="6">x</identifier>' +
      '</children>' +
      '</fenced>' +
      '<number role="leftsub" font="normal" id="1">4</number>' +
      '<empty role="leftsuper" id="2"/>' +
      '<empty role="rightsub" id="3"/>' +
      '<empty role="rightsuper" id="4"/>' +
      '</children>' +
      '</tensor>'
  );
  this.executeTreeTest(
      '<mmultiscripts><mo>(</mo><mprescripts/><mn>4</mn><mn>3</mn>' +
      '</mmultiscripts><mi>x</mi><mo>)</mo>',
      '<tensor role="leftright" fencepointer="0" id="5">' +
      '<children>' +
      '<fenced role="leftright" id="8">' +
      '<content>' +
      '<fence role="open" id="0">(</fence>' +
      '<fence role="close" id="7">)</fence>' +
      '</content>' +
      '<children>' +
      '<identifier role="latinletter" font="italic" id="6">x</identifier>' +
      '</children>' +
      '</fenced>' +
      '<number role="leftsub" font="normal" id="1">4</number>' +
      '<number role="leftsuper" font="normal" id="2">3</number>' +
      '<empty role="rightsub" id="3"/>' +
      '<empty role="rightsuper" id="4"/>' +
      '</children>' +
      '</tensor>'
  );
  this.executeTreeTest(
      '<mmultiscripts><mo>(</mo><mn>2</mn><mprescripts/><mn>4</mn><mn>3</mn>' +
      '</mmultiscripts><mi>x</mi><mo>)</mo>',
      '<punctuated role="sequence" id="8">' +
      '<content>' +
      '<tensor role="openfence" embellished="punctuation" id="5">' +
      '<children>' +
      '<punctuation role="openfence" id="0">(</punctuation>' +
      '<number role="leftsub" font="normal" id="1">4</number>' +
      '<number role="leftsuper" font="normal" id="2">3</number>' +
      '<number role="rightsub" font="normal" id="3">2</number>' +
      '<empty role="rightsuper" id="4"/>' +
      '</children>' +
      '</tensor>' +
      '<punctuation role="closefence" id="7">)</punctuation>' +
      '</content>' +
      '<children>' +
      '<tensor role="openfence" embellished="punctuation" id="5">' +
      '<children>' +
      '<punctuation role="openfence" id="0">(</punctuation>' +
      '<number role="leftsub" font="normal" id="1">4</number>' +
      '<number role="leftsuper" font="normal" id="2">3</number>' +
      '<number role="rightsub" font="normal" id="3">2</number>' +
      '<empty role="rightsuper" id="4"/>' +
      '</children>' +
      '</tensor>' +
      '<identifier role="latinletter" font="italic" id="6">x</identifier>' +
      '<punctuation role="closefence" id="7">)</punctuation>' +
      '</children>' +
      '</punctuated>'
  );
  this.executeTreeTest(
      '<mmultiscripts><munder><mo>(</mo><mo>~</mo></munder>' +
      '<mprescripts/><mn>4</mn><mn>3</mn>' +
      '</mmultiscripts><mi>x</mi><mo>)</mo>',
      '<tensor role="leftright" fencepointer="2" id="7">' +
      '<children>' +
      '<fenced role="leftright" id="10">' +
      '<content>' +
      '<underscore role="open" embellished="fence" id="2">' +
      '<children>' +
      '<fence role="open" id="0">(</fence>' +
      '<relation role="underaccent" id="1">~</relation>' +
      '</children>' +
      '</underscore>' +
      '<fence role="close" id="9">)</fence>' +
      '</content>' +
      '<children>' +
      '<identifier role="latinletter" font="italic" id="8">x</identifier>' +
      '</children>' +
      '</fenced>' +
      '<number role="leftsub" font="normal" id="3">4</number>' +
      '<number role="leftsuper" font="normal" id="4">3</number>' +
      '<empty role="rightsub" id="5"/>' +
      '<empty role="rightsuper" id="6"/>' +
      '</children>' +
      '</tensor>'
  );
  this.executeTreeTest(
      '<mmultiscripts><mover><mmultiscripts><munder><mo>(</mo><mo>~</mo>' +
      '</munder><mprescripts/><none/><mn>3</mn></mmultiscripts><mo>^</mo>' +
      '</mover><mprescripts/><mn>4</mn>' +
      '</mmultiscripts><mi>x</mi><mo>)</mo>',
      '<tensor role="leftright" fencepointer="9" id="14">' +
      '<children>' +
      '<tensor role="leftright" fencepointer="2" id="7">' +
      '<children>' +
      '<fenced role="leftright" id="17">' +
      '<content>' +
      '<overscore role="open" embellished="fence" id="9">' +
      '<children>' +
      '<underscore role="open" embellished="fence" id="2">' +
      '<children>' +
      '<fence role="open" id="0">(</fence>' +
      '<relation role="underaccent" id="1">~</relation>' +
      '</children>' +
      '</underscore>' +
      '<operator role="overaccent" id="8">^</operator>' +
      '</children>' +
      '</overscore>' +
      '<fence role="close" id="16">)</fence>' +
      '</content>' +
      '<children>' +
      '<identifier role="latinletter" font="italic" id="15">x</identifier>' +
      '</children>' +
      '</fenced>' +
      '<empty role="leftsub" id="3"/>' +
      '<number role="leftsuper" font="normal" id="4">3</number>' +
      '<empty role="rightsub" id="5"/>' +
      '<empty role="rightsuper" id="6"/>' +
      '</children>' +
      '</tensor>' +
      '<number role="leftsub" font="normal" id="10">4</number>' +
      '<empty role="leftsuper" id="11"/>' +
      '<empty role="rightsub" id="12"/>' +
      '<empty role="rightsuper" id="13"/>' +
      '</children>' +
      '</tensor>'
  );
};


/**
 * Expressions with embellished fences on both sides.
 */
sre.SemanticTreeTest.prototype.testStreeEmbellishedBothFences = function() {
  this.executeTreeTest(
      '<mmultiscripts><mo>(</mo><mprescripts/><mn>4</mn></mmultiscripts>' +
      '<mi>x</mi><msup><mo>)</mo><mn>2</mn></msup>',
      '<superscript role="leftright" fencepointer="7" id="9">' +
      '<children>' +
      '<tensor role="leftright" fencepointer="0" id="5">' +
      '<children>' +
      '<fenced role="leftright" id="10">' +
      '<content>' +
      '<fence role="open" id="0">(</fence>' +
      '<fence role="close" id="7">)</fence>' +
      '</content>' +
      '<children>' +
      '<identifier role="latinletter" font="italic" id="6">x</identifier>' +
      '</children>' +
      '</fenced>' +
      '<number role="leftsub" font="normal" id="1">4</number>' +
      '<empty role="leftsuper" id="2"/>' +
      '<empty role="rightsub" id="3"/>' +
      '<empty role="rightsuper" id="4"/>' +
      '</children>' +
      '</tensor>' +
      '<number role="integer" font="normal" id="8">2</number>' +
      '</children>' +
      '</superscript>'
  );
  this.executeTreeTest(
      '<mmultiscripts><mo>(</mo><mprescripts/><mn>4</mn><mn>3</mn>' +
      '</mmultiscripts><mi>x</mi><msubsup><mo>)</mo><mn>1</mn>' +
      '<mn>2</mn></msubsup>',
      '<superscript role="leftright" fencepointer="7" id="11">' +
      '<children>' +
      '<subscript role="subsup" fencepointer="7" id="10">' +
      '<children>' +
      '<tensor role="leftright" fencepointer="0" id="5">' +
      '<children>' +
      '<fenced role="leftright" id="12">' +
      '<content>' +
      '<fence role="open" id="0">(</fence>' +
      '<fence role="close" id="7">)</fence>' +
      '</content>' +
      '<children>' +
      '<identifier role="latinletter" font="italic" id="6">x</identifier>' +
      '</children>' +
      '</fenced>' +
      '<number role="leftsub" font="normal" id="1">4</number>' +
      '<number role="leftsuper" font="normal" id="2">3</number>' +
      '<empty role="rightsub" id="3"/>' +
      '<empty role="rightsuper" id="4"/>' +
      '</children>' +
      '</tensor>' +
      '<number role="integer" font="normal" id="8">1</number>' +
      '</children>' +
      '</subscript>' +
      '<number role="integer" font="normal" id="9">2</number>' +
      '</children>' +
      '</superscript>'
  );
  this.executeTreeTest(
      '<munder><mmultiscripts><mo>(</mo><mprescripts/><mn>4</mn><mn>3</mn>' +
      '</mmultiscripts><mo>~</mo></munder>' +
      '<mi>x</mi><mover><msubsup><mo>)</mo><mn>1</mn><mn>2</mn>' +
      '</msubsup><mo>^</mo></mover>',
      '<superscript role="leftright" fencepointer="9" id="13">' +
      '<children>' +
      '<subscript role="subsup" fencepointer="9" id="12">' +
      '<children>' +
      '<tensor role="leftright" fencepointer="0" id="5">' +
      '<children>' +
      '<fenced role="leftright" id="16">' +
      '<content>' +
      '<underscore role="open" embellished="fence" id="7">' +
      '<children>' +
      '<fence role="open" id="0">(</fence>' +
      '<relation role="underaccent" id="6">~</relation>' +
      '</children>' +
      '</underscore>' +
      '<overscore role="close" embellished="fence" id="15">' +
      '<children>' +
      '<fence role="close" id="9">)</fence>' +
      '<operator role="overaccent" id="14">^</operator>' +
      '</children>' +
      '</overscore>' +
      '</content>' +
      '<children>' +
      '<identifier role="latinletter" font="italic" id="8">x</identifier>' +
      '</children>' +
      '</fenced>' +
      '<number role="leftsub" font="normal" id="1">4</number>' +
      '<number role="leftsuper" font="normal" id="2">3</number>' +
      '<empty role="rightsub" id="3"/>' +
      '<empty role="rightsuper" id="4"/>' +
      '</children>' +
      '</tensor>' +
      '<number role="integer" font="normal" id="10">1</number>' +
      '</children>' +
      '</subscript>' +
      '<number role="integer" font="normal" id="11">2</number>' +
      '</children>' +
      '</superscript>'
  );
};


/**
 * Expressions with padded background.
 */
sre.SemanticTreeTest.prototype.testStreeEmbellishedPaddedFences = function() {
  this.executeTreeTest(
      '<mo>(</mo><mi>x</mi><mpadded mathbackground="red"><msup><munder>' +
      '<msub><mover><mo>)</mo>' +
      '<mo>^</mo></mover><mn>2</mn></msub><mo>~</mo></munder><mn>3</mn>' +
      '</msup></mpadded>',
      '<superscript role="leftright" fencepointer="8" id="10">' +
      '<children>' +
      '<subscript role="leftright" fencepointer="4" id="6">' +
      '<children>' +
      '<fenced role="leftright" id="11">' +
      '<content>' +
      '<fence role="open" id="0">(</fence>' +
      '<underscore role="close" embellished="fence" id="8">' +
      '<children>' +
      '<overscore role="close" embellished="fence" id="4">' +
      '<children>' +
      '<fence role="close" id="2">)</fence>' +
      '<operator role="overaccent" id="3">^</operator>' +
      '</children>' +
      '</overscore>' +
      '<relation role="underaccent" id="7">~</relation>' +
      '</children>' +
      '</underscore>' +
      '</content>' +
      '<children>' +
      '<identifier role="latinletter" font="italic" id="1">x</identifier>' +
      '</children>' +
      '</fenced>' +
      '<number role="integer" font="normal" id="5">2</number>' +
      '</children>' +
      '</subscript>' +
      '<number role="integer" font="normal" id="9">3</number>' +
      '</children>' +
      '</superscript>'
  );
  this.executeTreeTest(
      '<mpadded mathbackground="red"><mmultiscripts><mover><mmultiscripts>' +
      '<munder><mo>(</mo><mo>~</mo>' +
      '</munder><mprescripts/><none/><mn>3</mn></mmultiscripts><mo>^</mo>' +
      '</mover><mprescripts/><mn>4</mn>' +
      '</mmultiscripts></mpadded><mi>x</mi><mo>)</mo>',
      '<tensor role="leftright" fencepointer="9" id="14">' +
      '<children>' +
      '<tensor role="leftright" fencepointer="2" id="7">' +
      '<children>' +
      '<fenced role="leftright" id="17">' +
      '<content>' +
      '<overscore role="open" embellished="fence" id="9">' +
      '<children>' +
      '<underscore role="open" embellished="fence" id="2">' +
      '<children>' +
      '<fence role="open" id="0">(</fence>' +
      '<relation role="underaccent" id="1">~</relation>' +
      '</children>' +
      '</underscore>' +
      '<operator role="overaccent" id="8">^</operator>' +
      '</children>' +
      '</overscore>' +
      '<fence role="close" id="16">)</fence>' +
      '</content>' +
      '<children>' +
      '<identifier role="latinletter" font="italic" id="15">x</identifier>' +
      '</children>' +
      '</fenced>' +
      '<empty role="leftsub" id="3"/>' +
      '<number role="leftsuper" font="normal" id="4">3</number>' +
      '<empty role="rightsub" id="5"/>' +
      '<empty role="rightsuper" id="6"/>' +
      '</children>' +
      '</tensor>' +
      '<number role="leftsub" font="normal" id="10">4</number>' +
      '<empty role="leftsuper" id="11"/>' +
      '<empty role="rightsub" id="12"/>' +
      '<empty role="rightsuper" id="13"/>' +
      '</children>' +
      '</tensor>'
  );
  this.executeTreeTest(
      '<mpadded mathbackground="blue"><munder><mmultiscripts><mo>(</mo>' +
      '<mprescripts/><mn>4</mn><mn>3</mn>' +
      '</mmultiscripts><mo>~</mo></munder></mpadded>' +
      '<mi>x</mi><mpadded mathbrackground="red"><mover><msubsup><mo>)</mo>' +
      '<mn>1</mn><mn>2</mn></msubsup><mo>^</mo></mover></mpadded>',
      '<superscript role="leftright" fencepointer="9" id="13">' +
      '<children>' +
      '<subscript role="subsup" fencepointer="9" id="12">' +
      '<children>' +
      '<tensor role="leftright" fencepointer="0" id="5">' +
      '<children>' +
      '<fenced role="leftright" id="16">' +
      '<content>' +
      '<underscore role="open" embellished="fence" id="7">' +
      '<children>' +
      '<fence role="open" id="0">(</fence>' +
      '<relation role="underaccent" id="6">~</relation>' +
      '</children>' +
      '</underscore>' +
      '<overscore role="close" embellished="fence" id="15">' +
      '<children>' +
      '<fence role="close" id="9">)</fence>' +
      '<operator role="overaccent" id="14">^</operator>' +
      '</children>' +
      '</overscore>' +
      '</content>' +
      '<children>' +
      '<identifier role="latinletter" font="italic" id="8">x</identifier>' +
      '</children>' +
      '</fenced>' +
      '<number role="leftsub" font="normal" id="1">4</number>' +
      '<number role="leftsuper" font="normal" id="2">3</number>' +
      '<empty role="rightsub" id="3"/>' +
      '<empty role="rightsuper" id="4"/>' +
      '</children>' +
      '</tensor>' +
      '<number role="integer" font="normal" id="10">1</number>' +
      '</children>' +
      '</subscript>' +
      '<number role="integer" font="normal" id="11">2</number>' +
      '</children>' +
      '</superscript>'
  );
};


// Actions.
/**
 * Ignore Mactions!
 */
sre.SemanticTreeTest.prototype.testStreeActions = function() {
  this.brief = true;
  this.executeTreeTest(
      '<maction><mtext>something</mtext><mn>2</mn></maction>',
      '<number>2</number>');
  this.executeTreeTest(
      '<maction><mtext>something</mtext><mi>a</mi></maction>',
      '<identifier>a</identifier>');
<<<<<<< HEAD
=======
};


// Semantics, annotation, annotation-xml
/**
 * Expressions with semantic elements.
 */
sre.SemanticTreeTest.prototype.testSemanticsElement = function() {
  this.brief = true;
  this.executeTreeTest(
      '<semantics></semantics>',
      '<empty/>'
  );
  this.executeTreeTest(
      '<semantics><mi>a</mi></semantics>',
      '<identifier>a</identifier>'
  );
  this.executeTreeTest(
      '<semantics><mrow><mi>a</mi><mo>+</mo><mi>b</mi></mrow></semantics>',
      '<infixop>+' +
      '<content><operator>+</operator></content>' +
      '<children>' +
      '<identifier>a</identifier>' +
      '<identifier>b</identifier>' +
      '</children>' +
      '</infixop>'
  );
  this.executeTreeTest(
      '<mi>a</mi><mo>+</mo><semantics><mi>b</mi></semantics>',
      '<infixop>+' +
      '<content><operator>+</operator></content>' +
      '<children>' +
      '<identifier>a</identifier>' +
      '<identifier>b</identifier>' +
      '</children>' +
      '</infixop>'
  );
};


/**
 * Expressions with semantic elements and annotations.
 */
sre.SemanticTreeTest.prototype.testSemanticsAnnotation = function() {
  this.brief = true;
  // This is not really legal markup.
  this.executeTreeTest(
      '<semantics><annotation>something</annotation></semantics>',
      '<empty/>'
  );
  this.executeTreeTest(
      '<mi>a</mi><semantics><annotation><content>something</content>' +
      '</annotation></semantics>',
      '<identifier>a</identifier>'
  );
  this.executeTreeTest(
      '<semantics><mi>a</mi><annotation>something</annotation></semantics>',
      '<identifier>a</identifier>'
  );
  this.executeTreeTest(
      '<semantics><mrow><mi>a</mi><mo>+</mo><mi>b</mi></mrow>' +
      '<annotation>something</annotation></semantics>',
      '<infixop>+' +
      '<content><operator>+</operator></content>' +
      '<children>' +
      '<identifier>a</identifier>' +
      '<identifier>b</identifier>' +
      '</children>' +
      '</infixop>'
  );
  this.executeTreeTest(
      '<mi>a</mi><mo>+</mo><semantics><mi>b</mi>' +
      '<annotation>something</annotation></semantics>',
      '<infixop>+' +
      '<content><operator>+</operator></content>' +
      '<children>' +
      '<identifier>a</identifier>' +
      '<identifier>b</identifier>' +
      '</children>' +
      '</infixop>'
  );
};


/**
 * Expressions with semantic elements and xml annotations.
 */
sre.SemanticTreeTest.prototype.testSemanticsAnnotationXml = function() {
  this.brief = true;
  // This is not really legal markup.
  this.executeTreeTest(
      '<semantics><annotation-xml><content>something</content>' +
      '</annotation-xml></semantics>',
      '<text>something</text>'
  );
  this.executeTreeTest(
      '<mi>a</mi><semantics><annotation-xml><content>something</content>' +
      '</annotation-xml></semantics>',
      '<punctuated><content><punctuation>⁣</punctuation>' +
      '</content><children><identifier>a</identifier>' +
      '<text>something</text></children></punctuated>'
  );
  this.executeTreeTest(
      '<semantics><mi>a</mi><annotation-xml><content>something</content>' +
      '</annotation-xml></semantics>',
      '<identifier>a</identifier>'
  );
  this.executeTreeTest(
      '<semantics><mrow><mi>a</mi><mo>+</mo><mi>b</mi></mrow>' +
      '<annotation-xml><content>something</content>' +
      '</annotation-xml></semantics>',
      '<infixop>+' +
      '<content><operator>+</operator></content>' +
      '<children>' +
      '<identifier>a</identifier>' +
      '<identifier>b</identifier>' +
      '</children>' +
      '</infixop>'
  );
  this.executeTreeTest(
      '<mi>a</mi><mo>+</mo><semantics><mi>b</mi><annotation-xml>' +
      '<content>something</content></annotation-xml></semantics>',
      '<infixop>+' +
      '<content><operator>+</operator></content>' +
      '<children>' +
      '<identifier>a</identifier>' +
      '<identifier>b</identifier>' +
      '</children>' +
      '</infixop>'
  );
>>>>>>> 3af7ff88
};<|MERGE_RESOLUTION|>--- conflicted
+++ resolved
@@ -9943,8 +9943,6 @@
   this.executeTreeTest(
       '<maction><mtext>something</mtext><mi>a</mi></maction>',
       '<identifier>a</identifier>');
-<<<<<<< HEAD
-=======
 };
 
 
@@ -10075,5 +10073,4 @@
       '</children>' +
       '</infixop>'
   );
->>>>>>> 3af7ff88
 };