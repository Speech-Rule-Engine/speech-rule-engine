--- conflicted
+++ resolved
@@ -582,77 +582,12 @@
     [
       "Action",
       "equality",
-      "[n] children/*[1] (grammar:postposition); [n] content/*[1] (grammar:article); [n] children/*[2]"
-    ],
-    [
-      "Action",
-<<<<<<< HEAD
-      "simple-relseq",
-      "[n] children/*[1] (grammar:postposition); [t] \"는\" (grammar:article); [n] children/*[2]; [t] \"보다\"; [n] content/*[1]"
-    ],
-    [
-      "Action",
-      "set-member",
-      "[n] children/*[1] (grammar:postposition); [t] \"는\" (grammar:article); [n] children/*[2]; [t] \"에 속한다\""
-    ],
-    [
-      "Action",
-      "contain-member",
-      "[n] children/*[2] (grammar:postposition); [t] \"는\" (grammar:article); [n] children/*[1]; [t] \"에 속한다\""
-    ],
-    [
-      "Action",
-      "subset-of",
-      "[n] children/*[1] (grammar:postposition); [t] \"는\" (grammar:article); [n] children/*[2]; [t] \"에 포함된다\""
-    ],
-    [
-      "Action",
-      "not-equal-to",
-      "[n] children/*[1] (grammar:postposition); [t] \"는\" (grammar:article); [n] children/*[2] (grammar:postposition); [t] \"와\" (grammar:article); [t] \"같지 않다\""
-    ],
-    [
-      "Action",
-      "not-set-member",
-      "[n] children/*[1] (grammar:postposition); [t] \"는\" (grammar:article); [n] children/*[2]; [t] \"에 속하지 않는다\""
-    ],
-    [
-      "Action",
-      "not-contain-member",
-      "[n] children/*[2] (grammar:postposition); [t] \"는\" (grammar:article); [n] children/*[1]; [t] \"에 속하지 않는다\""
-    ],
-    [
-      "Action",
-      "parallel-to",
-      "[n] children/*[1] (grammar:postposition); [t] \"와\" (grammar:article); [n] children/*[3] (grammar:postposition); [t] \"는\" (grammar:article); [t] \"평행하다\""
-    ],
-    [
-      "Action",
-      "vertical",
-      "[n] children/*[1] (grammar:postposition); [t] \"와\" (grammar:article); [n] children/*[2] (grammar:postposition); [t] \"는\" (grammar:article); [t] \"수직이다\""
-    ],
-    [
-      "Action",
-      "necessary-condition",
-      "[n] children/*[1] (grammar:postposition); [t] \"는\" (grammar:article); [n] children/*[2]; [t] \"이기 위한 필요조건\""
-    ],
-    [
-      "Action",
-      "sufficient-condition",
-      "[n] children/*[1] (grammar:postposition); [t] \"는\" (grammar:article); [n] children/*[2]; [t] \"이기 위한 충분조건\""
-    ],
-    [
-      "Action",
-      "necessary-sufficient-condition",
-      "[n] children/*[1] (grammar:postposition); [t] \"는\" (grammar:article); [n] children/*[2]; [t] \"이기 위한 필요충분조건\""
-=======
+      "[n] children/*[1] (grammar:postposition); [n] content/*[1] (grammar:article:postposition); [n] children/*[2]"
+    ],
+    [
+      "Action",
       "line-segment",
       "[t] \"선분\"; [n] children/*[1]/children/*[1]; [n] children/*[1]/children/*[2] (pause:short)"
-    ],
-    [
-      "Action",
-      "multi-equality",
-      "[m] children/* (sepFunc:CTFcontentIterator)"
->>>>>>> e992a8be
     ]
   ]
 }