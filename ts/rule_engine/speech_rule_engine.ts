--- conflicted
+++ resolved
@@ -29,29 +29,7 @@
  * @author sorge@google.com (Volker Sorge)
  */
 
-<<<<<<< HEAD
-import { AuditoryDescription, AuditoryList } from '../audio/auditory_description';
-import { Span } from '../audio/span';
-import { Debugger } from '../common/debugger';
-import * as DomUtil from '../common/dom_util';
-import Engine from '../common/engine';
-import * as EngineConst from '../common/engine_const';
-import { evalXPath, updateEvaluator } from '../common/xpath_util';
-import { ClearspeakPreferences } from '../speech_rules/clearspeak_preferences';
-import * as SpeechRules from '../speech_rules/speech_rules';
-import * as SpeechRuleStores from '../speech_rules/speech_rule_stores';
-import { BaseRuleStore } from './base_rule_store';
-import { RulesJson } from './base_rule_store';
-import { BrailleStore, EuroStore } from './braille_store';
-import { Axis, AxisMap, DynamicCstr } from './dynamic_cstr';
-import { Grammar, State as GrammarState } from './grammar';
-import { MathStore } from './math_store';
-import { ActionType, SpeechRule } from './speech_rule';
-import { SpeechRuleContext } from './speech_rule_context';
-
-import { Trie } from '../indexing/trie';
-=======
-import { AuditoryDescription } from '../audio/auditory_description.js';
+import { AuditoryDescription, AuditoryList } from '../audio/auditory_description.js';
 import { Span } from '../audio/span.js';
 import { Debugger } from '../common/debugger.js';
 import * as DomUtil from '../common/dom_util.js';
@@ -71,7 +49,6 @@
 import { SpeechRuleContext } from './speech_rule_context.js';
 
 import { Trie } from '../indexing/trie.js';
->>>>>>> e033aff9
 
 export class SpeechRuleEngine {
   // TODO (TS): Keeping this as a singleton for the time being.
