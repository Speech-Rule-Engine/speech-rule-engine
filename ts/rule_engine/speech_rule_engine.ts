--- conflicted
+++ resolved
@@ -344,7 +344,6 @@
       }
       return result;
     }
-<<<<<<< HEAD
     // Debugger.getInstance().generateOutput(() => [
     //   'Apply Rule:',
     //   rule.name,
@@ -353,16 +352,6 @@
     //     DomUtil.serializeXml(node) :
     //     node.toString()
     // ]);
-=======
-    Debugger.getInstance().generateOutput(() => [
-      'Apply Rule:',
-      rule.name,
-      rule.dynamicCstr.toString(),
-      engine.mode === EngineConst.Mode.HTTP
-        ? DomUtil.serializeXml(node)
-        : node.toString()
-    ]);
->>>>>>> d6fd9da7
     Grammar.getInstance().processSingles();
     const context = rule.context;
     const components = rule.action.components;
