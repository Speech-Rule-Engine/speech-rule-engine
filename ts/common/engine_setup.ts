--- conflicted
+++ resolved
@@ -80,21 +80,6 @@
 export async function setup(feature: { [key: string]: boolean | string }) {
   ensureDomain(feature);
   const engine = Engine.getInstance() as any;
-<<<<<<< HEAD
-  // This preserves the possibility to specify default as domain.
-  // < 3.2  this lead to the use of chromevox rules in English.
-  // >= 3.2 this defaults to Mathspeak. It also ensures that in other locales
-  // we get a meaningful output.
-  if (
-    feature.domain === 'default' &&
-    (feature.modality === 'speech' ||
-      !feature.modality ||
-      engine.stringFeatures.get('modality') === 'speech')
-  ) {
-    feature.domain = 'mathspeak';
-  }
-=======
->>>>>>> 8c0a12ed
   const setIf = (feat: string) => {
     if (typeof feature[feat] !== 'undefined') {
       engine.binaryFeatures.set(feat, !!feature[feat]);
