--- conflicted
+++ resolved
@@ -95,16 +95,6 @@
     'mathmaps_ie.js';
 
   /**
-<<<<<<< HEAD
-   * Commander library.
-   */
-  public static commander = SystemExternal.documentSupported
-    ? null
-    : SystemExternal.extRequire('commander').program;
-
-  /**
-=======
->>>>>>> c104c6bc
    * Filesystem library.
    */
   public static fs = SystemExternal.documentSupported
