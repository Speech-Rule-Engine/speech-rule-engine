--- conflicted
+++ resolved
@@ -62,14 +62,10 @@
     'cleanpause',
     'strict',
     'structure',
-<<<<<<< HEAD
+    'aria',
     'pprint',
     'cayleyshort',
     'linebreaks'
-=======
-    'aria',
-    'pprint'
->>>>>>> dd957af0
   ];
 
   /**
