--- conflicted
+++ resolved
@@ -67,12 +67,8 @@
 export function enrich(mml: Element, semantic: SemanticTree): Element {
   // The first line is only to preserve output. This should eventually be
   // deleted.
-<<<<<<< HEAD
   // const oldMml = DomUtil.cloneNode(mml);
-=======
   IDS.clear();
-  const oldMml = DomUtil.cloneNode(mml);
->>>>>>> d6fd9da7
   walkTree(semantic.root);
   if (Engine.getInstance().structure) {
     mml.setAttribute(
@@ -161,16 +157,11 @@
   }
   newNode = rewriteMfenced(newNode);
   mergeChildren(newNode, childrenList, semantic);
-<<<<<<< HEAD
-  EnrichAttr.setAttributes(newNode, semantic);
-  // Debugger.getInstance().output('WALKING END: ' + semantic.toString());
-=======
   if (!IDS.has(semantic.id)) {
     IDS.set(semantic.id, true);
     EnrichAttr.setAttributes(newNode, semantic);
   }
-  Debugger.getInstance().output('WALKING END: ' + semantic.toString());
->>>>>>> d6fd9da7
+  // Debugger.getInstance().output('WALKING END: ' + semantic.toString());
   return ascendNewNode(newNode);
 }
 
@@ -204,19 +195,12 @@
   const lca = mathmlLca(children);
   let newNode = lca.node;
   const info = lca.type;
-<<<<<<< HEAD
-  if (info !== lcaType.VALID || !SemanticUtil.hasEmptyTag(newNode)
-    || (!newNode.parentNode && semantic.parent)
-     ) {
-    // Debugger.getInstance().output('Walktree Case 1.1');
-=======
   if (
     info !== lcaType.VALID ||
     !SemanticUtil.hasEmptyTag(newNode) ||
     (!newNode.parentNode && semantic.parent)
   ) {
-    Debugger.getInstance().output('Walktree Case 1.1');
->>>>>>> d6fd9da7
+    // Debugger.getInstance().output('Walktree Case 1.1');
     newNode = EnrichAttr.addMrow();
     if (info === lcaType.PRUNED) {
       // Debugger.getInstance().output('Walktree Case 1.1.0');
