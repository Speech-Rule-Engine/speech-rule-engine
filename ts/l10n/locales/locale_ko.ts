--- conflicted
+++ resolved
@@ -47,35 +47,22 @@
   loc.ALPHABETS.digitTrans.default = NUMBERS.numberToWords;
 
   /**
-<<<<<<< HEAD
    * Find if there exists final consonant in the last syllable
    * and therefore needs adjustment of postposition.
-=======
-   * Find if there exists final consonant
-   *    and therefore needs adjustment of postposition.
->>>>>>> c8049859
    * @param name The string that needs to be check.
    * @returns The string unchanged.
    */
   loc.CORRECTIONS.postposition = (name: string) => {
     let final = name.slice(-1);
     let char = (final.charCodeAt(0) - 44032) % 28;
-<<<<<<< HEAD
+    
     let result = (char > 0) ? true : false;
     if (final.match(/[r,l,n,m,1,3,6,7,8,0]/i)) result = true;
     Grammar.getInstance().setParameter('final', result);
-=======
-
-    let result = (char > 0) ? true : false;
-    if (final.match(/[r,l,n,m,1,3,6,7,8,0]/i)) result = true;
-    Grammar.getInstance().setParameter('final', result);
-
->>>>>>> c8049859
     return name;
   }
   loc.CORRECTIONS.article = (name: string) => {
     let final = Grammar.getInstance().getParameter('final');
-<<<<<<< HEAD
     let temp = name.split(" ");
 
     if (temp[0] === '같다') temp[0] = '는';
@@ -93,15 +80,6 @@
     }
     return (temp[0] !== undefined)? temp.join(" ") : name;
   }*/
-=======
-    
-    let temp = name;
-    if (name === '같다') name = '는';
-    if (final) name = {'는': '은', '와': '과', '를': '을', '로': '으로'}[name];
-    
-    return (name !== undefined) ? name : temp;
-  }
->>>>>>> c8049859
   
   return loc;
 }