//
// Copyright 2014-21 Volker Sorge
//
// Licensed under the Apache License, Version 2.0 (the "License");
// you may not use this file except in compliance with the License.
// You may obtain a copy of the License at
//
//      http://www.apache.org/licenses/LICENSE-2.0
//
// Unless required by applicable law or agreed to in writing, software
// distributed under the License is distributed on an "AS IS" BASIS,
// WITHOUT WARRANTIES OR CONDITIONS OF ANY KIND, either express or implied.
// See the License for the specific language governing permissions and
// limitations under the License.

/**
 * @file Utility functions for nemeth rules.
 * @author volker.sorge@gmail.com (Volker Sorge)
 */

import { AuditoryDescription } from '../audio/auditory_description';
import { Span } from '../audio/span';
import * as DomUtil from '../common/dom_util';
import * as XpathUtil from '../common/xpath_util';
import { Grammar, correctFont } from '../rule_engine/grammar';
import Engine from '../common/engine';
import { register, activate } from '../semantic_tree/semantic_annotations';
import { SemanticVisitor } from '../semantic_tree/semantic_annotator';
import { SemanticRole, SemanticType } from '../semantic_tree/semantic_meaning';
import { SemanticNode } from '../semantic_tree/semantic_node';

import { LOCALE } from '../l10n/locale';
import * as MathspeakUtil from './mathspeak_util';
import { contentIterator as suCI } from '../rule_engine/store_util';

/**
 * Opening string for fractions in linear Nemeth.
 *
 * @param node The fraction node.
 * @returns The opening string.
 */
export function openingFraction(node: Element): Span[] {
  const depth = MathspeakUtil.fractionNestingDepth(node);
  return Span.singleton(
    new Array(depth).join(LOCALE.MESSAGES.MS.FRACTION_REPEAT) +
    LOCALE.MESSAGES.MS.FRACTION_START
  );
}

/**
 * Closing string for fractions in linear Nemeth.
 *
 * @param node The fraction node.
 * @returns The closing string.
 */
export function closingFraction(node: Element): Span[] {
  const depth = MathspeakUtil.fractionNestingDepth(node);
  return Span.singleton(
    new Array(depth).join(LOCALE.MESSAGES.MS.FRACTION_REPEAT) +
    LOCALE.MESSAGES.MS.FRACTION_END
  );
}

/**
 * Middle string for fractions in linear Nemeth.
 *
 * @param node The fraction node.
 * @returns The middle string.
 */
export function overFraction(node: Element): Span[] {
  const depth = MathspeakUtil.fractionNestingDepth(node);
  return Span.singleton(
    new Array(depth).join(LOCALE.MESSAGES.MS.FRACTION_REPEAT) +
    LOCALE.MESSAGES.MS.FRACTION_OVER
  );
}

/**
 * Middle string for bevelled fractions in Nemeth.
 *
 * @param node The fraction node.
 * @returns The middle string.
 */
export function overBevelledFraction(node: Element): Span[] {
  const depth = MathspeakUtil.fractionNestingDepth(node);
  return Span.singleton(
    new Array(depth).join(LOCALE.MESSAGES.MS.FRACTION_REPEAT) +
    '⠸' +
    LOCALE.MESSAGES.MS.FRACTION_OVER
  );
}

export function hyperFractionBoundary(node: Element): Element[] {
  return LOCALE.MESSAGES.regexp.HYPER ===
    MathspeakUtil.fractionNestingDepth(node).toString() ? [node] : [];
}


/**
 * Nested Braille radicals in Nemeth putting together the nesting counter with
 * the correct indicator string as postfix.
 *
 * @param node The radical node.
 * @param postfix A postfix string.
 * @returns The opening string.
 */
function nestedRadical(node: Element, postfix: string): Span[] {
  const depth = radicalNestingDepth(node);
  return Span.singleton(depth === 1 ? postfix :
    new Array(depth).join(LOCALE.MESSAGES.MS.NESTED) + postfix);
}

/**
 * Computes and returns the nesting depth of radical nodes.
 *
 * @param node The radical node.
 * @param opt_depth The optional depth.
 * @returns The nesting depth. 0 if the node is not a radical.
 */
function radicalNestingDepth(node: Element, opt_depth?: number): number {
  const depth = opt_depth || 0;
  if (!node.parentNode) {
    return depth;
  }
  return radicalNestingDepth(
    node.parentNode as Element,
    node.tagName === 'root' || node.tagName === 'sqrt' ? depth + 1 : depth
  );
}

/**
 * Opening string for radicals in Nemeth.
 *
 * @param node The radical node.
 * @returns The opening string.
 */
export function openingRadical(node: Element): Span[] {
  return nestedRadical(node, LOCALE.MESSAGES.MS.STARTROOT);
}

/**
 * Closing string for radicals in Nemeth.
 *
 * @param node The radical node.
 * @returns The closing string.
 */
export function closingRadical(node: Element): Span[] {
  return nestedRadical(node, LOCALE.MESSAGES.MS.ENDROOT);
}

/**
 * Middle string for radicals in Nemeth.
 *
 * @param node The radical node.
 * @returns The middle string.
 */
export function indexRadical(node: Element): Span[] {
  return nestedRadical(node, LOCALE.MESSAGES.MS.ROOTINDEX);
}

/**
 * Enlarges a fence operator. The enlargement indicator might need to be
 * interspersed if multiple neutral fences are used.
 *
 * @param text The text representing the fence.
 * @returns The fence with the enlargment indicator.
 */
function enlargeFence(text: string): string {
  const start = '⠠';
  if (text.length === 1) {
    return start + text;
  }
  const neut = '⠳';
  const split = text.split('');
  if (
    split.every(function (x) {
      return x === neut;
    })
  ) {
    return start + split.join(start);
  }
  return text.slice(0, -1) + start + text.slice(-1);
}

Grammar.getInstance().setCorrection('enlargeFence', enlargeFence);

const NUMBER_PROPAGATORS: SemanticType[] = [
  SemanticType.MULTIREL,
  SemanticType.RELSEQ,
  SemanticType.APPL,
  SemanticType.ROW,
  SemanticType.LINE
];

const NUMBER_INHIBITORS: SemanticType[] = [
  SemanticType.SUBSCRIPT,
  SemanticType.SUPERSCRIPT,
  SemanticType.OVERSCORE,
  SemanticType.UNDERSCORE
];

/**
 * Checks if a Nemeth number indicator has to be propagated beyond the node's
 * parent.
 *
 * @param node The node which can get a number indicator.
 * @param info True if we are in an enclosed list.
 * @returns True if parent is a relation, punctuation or application or
 *     a negative sign.
 */
function checkParent(
  node: SemanticNode,
  info: { [key: string]: boolean }
): boolean {
  const parent = node.parent;
  if (!parent) {
    return false;
  }
  const type = parent.type;
  if (
    NUMBER_PROPAGATORS.indexOf(type) !== -1 ||
    (type === SemanticType.PREFIXOP &&
      parent.role === SemanticRole.NEGATIVE &&
      !info.script && !info.enclosed) ||
    (type === SemanticType.PREFIXOP &&
      // TODO: This needs to be rewritten once there is a better treatment
      // of prefixop.
      parent.role === SemanticRole.GEOMETRY)
  ) {
    return true;
  }
  if (type === SemanticType.PUNCTUATED) {
    if (!info.enclosed || parent.role === SemanticRole.TEXT) {
      return true;
    }
  }
  return false;
}

/**
 * Propagates annotation for the Nemeth number indicator.
 *
 * @param node The semantic node.
 * @param info The info structure on the type of number.
 * @returns Info pair consisting of a string and the updated
 *     information object.
 */
function propagateNumber(
  node: SemanticNode,
  info: { [key: string]: any }
): any[] {
  // TODO: Font indicator followed by number.
  // TODO: Check for enclosed list
  if (!node.childNodes.length) {
    if (checkParent(node, info)) {
      info.number = true;
      info.script = false;
      info.enclosed = false;
    }
    return [
      info['number'] ? 'number' : '',
      { number: false, enclosed: info.enclosed, script: info.script }
    ];
  }
  if (NUMBER_INHIBITORS.indexOf(node.type) !== -1) {
    info.script = true;
  }
  if (node.type === SemanticType.FENCED) {
    info.number = false;
    info.enclosed = true;
    return ['', info];
  }
  if (node.type === SemanticType.PREFIXOP &&
    node.role !== SemanticRole.GEOMETRY &&
    node.role !== SemanticRole.NEGATIVE) {
    info.number = false;
    return ['', info];
  }
  if (checkParent(node, info)) {
    info.number = true;
    info.enclosed = false;
  }
  return ['', info];
}

register(
  new SemanticVisitor('nemeth', 'number', propagateNumber, { number: true })
);

function annotateDepth(
  node: SemanticNode
): any[] {
  if (!node.parent) {
    return [1];
  }
  let depth = parseInt(node.parent.annotation['depth'][0]);
  return [depth + 1];
}

register(
  new SemanticVisitor('depth', 'depth', annotateDepth)
);
activate('depth', 'depth');


/**
 * Iterates over the list of relation nodes and intersperses Braille spaces if
 * necessary.
 *
 * @param nodes A node array.
 * @param context A context string.
 * @returns A closure that returns
 *     the content of the next content node. Returns only context string if list
 *     is exhausted.
 */
export function relationIterator(
  nodes: Element[],
  context: string
): () => AuditoryDescription[] {
  const childNodes = nodes.slice(0);
  let first = true;
  let parentNode = nodes[0].parentNode.parentNode as Element;
  let match = parentNode.getAttribute('annotation').match(/depth:(\d+)/);
  let depth = match ? match[1] : '';
  let contentNodes: Element[];
  if (nodes.length > 0) {
    contentNodes = XpathUtil.evalXPath(
      './content/*',
      parentNode
    ) as Element[];
  } else {
    contentNodes = [];
  }
  return function () {
    const content = contentNodes.shift();
    const leftChild = childNodes.shift();
    const rightChild = childNodes[0];
    const contextDescr = context
      ? [AuditoryDescription.create({ text: context }, { translate: true })]
      : [];
    if (!content) {
      return contextDescr;
    }
    const base = leftChild
      ? MathspeakUtil.nestedSubSuper(leftChild, '', {
          sup: LOCALE.MESSAGES.MS.SUPER,
          sub: LOCALE.MESSAGES.MS.SUB
        })
      : '';
    const left =
      (leftChild && DomUtil.tagName(leftChild) !== 'EMPTY') ||
      (first &&
        parentNode &&
        parentNode.previousSibling)
        ? [AuditoryDescription.create({ text: LOCALE.MESSAGES.regexp.SPACE + base }, {})]
        : [];
    const right =
      (rightChild && DomUtil.tagName(rightChild) !== 'EMPTY') ||
      (!contentNodes.length &&
        parentNode &&
        parentNode.nextSibling)
        ? [AuditoryDescription.create({ text: LOCALE.MESSAGES.regexp.SPACE }, {})]
        : [];
    const descrs = Engine.evaluateNode(content);
    // TODO: Combine with similar code in speech_rule_engine.
    descrs.unshift(
      new AuditoryDescription({ text: '', layout: `beginrel${depth}` })
    );
    descrs.push(new AuditoryDescription({ text: '', layout: `endrel${depth}` }));
    first = false;
    // TODO: Check with the context!
    return contextDescr.concat(left, descrs, right);
  };
}
/**
 * Iterates over the list of juxtapositions and inserts spaces between two
 * numbers.
 *
 * @param nodes A node array.
 * @param context A context string.
 * @returns A closure that returns
 *     the content of the next content node. Returns only context string if list
 *     is exhausted.
 */
export function implicitIterator(
  nodes: Element[],
  context: string
): () => AuditoryDescription[] {
  const childNodes = nodes.slice(0);
  let contentNodes: Element[];
  if (nodes.length > 0) {
    contentNodes = XpathUtil.evalXPath(
      '../../content/*',
      nodes[0]
    ) as Element[];
  } else {
    contentNodes = [];
  }
  return function () {
    const leftChild = childNodes.shift();
    const rightChild = childNodes[0];
    const content = contentNodes.shift();
    const contextDescr = context
      ? [AuditoryDescription.create({ text: context }, { translate: true })]
      : [];
    if (!content) {
      return contextDescr;
    }
    const left = leftChild && DomUtil.tagName(leftChild) === 'NUMBER';
    const right = rightChild && DomUtil.tagName(rightChild) === 'NUMBER';
    return contextDescr.concat(
      left && right && content.getAttribute('role') === SemanticRole.SPACE
        ? [AuditoryDescription.create({ text: LOCALE.MESSAGES.regexp.SPACE }, {})]
        : []
    );
  };
}

<<<<<<< HEAD
function ignoreEnglish(text: string) {
  return correctFont(text, LOCALE.ALPHABETS.languagePrefix.english);
}

Grammar.getInstance().setCorrection('ignoreEnglish', ignoreEnglish);
=======

export function contentIterator(
  nodes: Element[],
  context: string
) {
  let func = suCI(nodes, context);
  let parentNode = nodes[0].parentNode.parentNode as Element;
  let match = parentNode.getAttribute('annotation').match(/depth:(\d+)/);
  let depth = match ? match[1] : '';
  return function() {
    const descrs = func();
    descrs.unshift(
      new AuditoryDescription({ text: '', layout: `beginrel${depth}` })
    );
    descrs.push(new AuditoryDescription({ text: '', layout: `endrel${depth}` }));
    return descrs;
  }
}
>>>>>>> d81a61ad
<|MERGE_RESOLUTION|>--- conflicted
+++ resolved
@@ -416,13 +416,11 @@
   };
 }
 
-<<<<<<< HEAD
 function ignoreEnglish(text: string) {
   return correctFont(text, LOCALE.ALPHABETS.languagePrefix.english);
 }
 
 Grammar.getInstance().setCorrection('ignoreEnglish', ignoreEnglish);
-=======
 
 export function contentIterator(
   nodes: Element[],
@@ -440,5 +438,4 @@
     descrs.push(new AuditoryDescription({ text: '', layout: `endrel${depth}` }));
     return descrs;
   }
-}
->>>>>>> d81a61ad
+}