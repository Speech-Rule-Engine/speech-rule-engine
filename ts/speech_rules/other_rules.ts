//
// Copyright 2021 Volker Sorge
//
// Licensed under the Apache License, Version 2.0 (the "License");
// you may not use this file except in compliance with the License.
// You may obtain a copy of the License at
//
//      http://www.apache.org/licenses/LICENSE-2.0
//
// Unless required by applicable law or agreed to in writing, software
// distributed under the License is distributed on an "AS IS" BASIS,
// WITHOUT WARRANTIES OR CONDITIONS OF ANY KIND, either express or implied.
// See the License for the specific language governing permissions and
// limitations under the License.

/**
 * @file Adds context function mappings to the global store.
 * @author v.sorge@mathjax.org (Volker Sorge)
 */

<<<<<<< HEAD
import { SpeechRuleStore } from '../rule_engine/speech_rule_store';
import * as StoreUtil from '../rule_engine/store_util';
import * as MathspeakKoreanUtil from './mathspeak_korean_util';
import * as MathspeakUtil from './mathspeak_util';
import * as NemethUtil from './nemeth_util';
import * as NumbersUtil from './numbers_util';
import * as SpeechRules from './speech_rules';
=======
import { DynamicCstr } from '../rule_engine/dynamic_cstr.js';
import { SpeechRuleStore } from '../rule_engine/speech_rule_store.js';
import * as StoreUtil from '../rule_engine/store_util.js';

import * as MathspeakUtil from './mathspeak_util.js';
import * as NemethUtil from './nemeth_util.js';
import * as NumbersUtil from './numbers_util.js';
import * as SpeechRules from './speech_rules.js';
>>>>>>> bdda594f

/**
 * Adds the custom functions for the prefix rules.
 */
export function PrefixRules() {
  // Basic English
  SpeechRules.addStore('en.prefix.default', '', {
    CSFordinalPosition: NumbersUtil.ordinalPosition
  });
}

/**
 * Adds the custom functions for non-standard rule sets.
 */
export function OtherRules() {
  SpeechRules.addStore('en.speech.chromevox', '', {
    CTFnodeCounter: StoreUtil.nodeCounter,
    CTFcontentIterator: StoreUtil.contentIterator
  });

  SpeechRules.addStore('en.speech.emacspeak', 'en.speech.chromevox', {
    CQFvulgarFractionSmall: MathspeakUtil.isSmallVulgarFraction,
    CSFvulgarFraction: NumbersUtil.vulgarFraction
  });

  SpeechRules.addStore('ko.summary.', 'ko.speech.mathspeak', { 
    CSFordinalConversion: MathspeakKoreanUtil.ordinalConversion,
    CSFdecreasedOrdinalConversion: MathspeakKoreanUtil.decreasedOrdinalConversion,
    CSFlistOrdinalConversion: MathspeakKoreanUtil.listOrdinalConversion
  });
}

/**
 * Adds the custom functions for the braille modality rules.
 */
export function BrailleRules() {
  // Basic Nemeth
  SpeechRules.addStore(
    'nemeth.braille.default',
    DynamicCstr.BASE_LOCALE + '.speech.mathspeak',
    {
      CSFopenFraction: NemethUtil.openingFraction,
      CSFcloseFraction: NemethUtil.closingFraction,
      CSFoverFraction: NemethUtil.overFraction,

      CSFoverBevFraction: NemethUtil.overBevelledFraction,
      CQFhyperFraction: NemethUtil.hyperFractionBoundary,
      // Radical function.
      CSFopenRadical: NemethUtil.openingRadical,
      CSFcloseRadical: NemethUtil.closingRadical,

      CSFindexRadical: NemethUtil.indexRadical,
      CSFsubscript: MathspeakUtil.subscriptVerbose,
      CSFsuperscript: MathspeakUtil.superscriptVerbose,

      CSFbaseline: MathspeakUtil.baselineVerbose,

      CGFtensorRules: (st: SpeechRuleStore) =>
        MathspeakUtil.generateTensorRules(st, false),
      CTFrelationIterator: NemethUtil.relationIterator,
      CTFimplicitIterator: NemethUtil.implicitIterator
    }
  );
}<|MERGE_RESOLUTION|>--- conflicted
+++ resolved
@@ -18,24 +18,14 @@
  * @author v.sorge@mathjax.org (Volker Sorge)
  */
 
-<<<<<<< HEAD
-import { SpeechRuleStore } from '../rule_engine/speech_rule_store';
-import * as StoreUtil from '../rule_engine/store_util';
-import * as MathspeakKoreanUtil from './mathspeak_korean_util';
-import * as MathspeakUtil from './mathspeak_util';
-import * as NemethUtil from './nemeth_util';
-import * as NumbersUtil from './numbers_util';
-import * as SpeechRules from './speech_rules';
-=======
 import { DynamicCstr } from '../rule_engine/dynamic_cstr.js';
 import { SpeechRuleStore } from '../rule_engine/speech_rule_store.js';
 import * as StoreUtil from '../rule_engine/store_util.js';
-
+import * as MathspeakKoreanUtil from './mathspeak_korean_util';
 import * as MathspeakUtil from './mathspeak_util.js';
 import * as NemethUtil from './nemeth_util.js';
 import * as NumbersUtil from './numbers_util.js';
 import * as SpeechRules from './speech_rules.js';
->>>>>>> bdda594f
 
 /**
  * Adds the custom functions for the prefix rules.
