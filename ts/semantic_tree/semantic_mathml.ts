//
// Copyright 2014-21 Volker Sorge
//
// Licensed under the Apache License, Version 2.0 (the "License");
// you may not use this file except in compliance with the License.
// You may obtain a copy of the License at
//
//      http://www.apache.org/licenses/LICENSE-2.0
//
// Unless required by applicable law or agreed to in writing, software
// distributed under the License is distributed on an "AS IS" BASIS,
// WITHOUT WARRANTIES OR CONDITIONS OF ANY KIND, either express or implied.
// See the License for the specific language governing permissions and
// limitations under the License.

/**
 * @file A mathml parser for building semantic trees.
 * @author volker.sorge@gmail.com (Volker Sorge)
 */

<<<<<<< HEAD
import * as DomUtil from '../common/dom_util';
import { SemanticFont, SemanticRole, SemanticType } from './semantic_meaning';
import { SemanticMap } from './semantic_attr';
import { SemanticNode } from './semantic_node';
import { SemanticAbstractParser } from './semantic_parser';
import * as SemanticPred from './semantic_pred';
import SemanticProcessor from './semantic_processor';
import * as SemanticUtil from './semantic_util';
=======
import * as DomUtil from '../common/dom_util.js';
import {
  SemanticFont,
  SemanticRole,
  SemanticType
} from './semantic_meaning.js';
import { SemanticNode } from './semantic_node.js';
import { SemanticAbstractParser } from './semantic_parser.js';
import * as SemanticPred from './semantic_pred.js';
import SemanticProcessor from './semantic_processor.js';
import * as SemanticUtil from './semantic_util.js';
>>>>>>> e033aff9

export class SemanticMathml extends SemanticAbstractParser<Element> {
  private parseMap_: {
    [key: string]: (p1: Element, p2: Element[]) => SemanticNode;
  };

  /**
   * Get an attribute from a node and provide a default if it does not exist. It
   * returns null if attribute is empty string or whitespace only.
   *
   * @param node The node from which to retrieve the attribute.
   * @param attr The attribute.
   * @param def The default return value.
   * @returns The value of the attribute or null.
   */
  private static getAttribute_(
    node: Element,
    attr: string,
    def: string
  ): string | null {
    if (!node.hasAttribute(attr)) {
      return def;
    }
    const value = node.getAttribute(attr);
    if (value.match(/^\s*$/)) {
      return null;
    }
    return value;
  }

  /**
   * The semantic parser for MathML elements.
   */
  constructor() {
    super('MathML');
    this.parseMap_ = {
      SEMANTICS: this.semantics_.bind(this),
      MATH: this.rows_.bind(this),
      MROW: this.rows_.bind(this),
      MPADDED: this.rows_.bind(this),
      MSTYLE: this.rows_.bind(this),
      MFRAC: this.fraction_.bind(this),
      MSUB: this.limits_.bind(this),
      MSUP: this.limits_.bind(this),
      MSUBSUP: this.limits_.bind(this),
      MOVER: this.limits_.bind(this),
      MUNDER: this.limits_.bind(this),
      MUNDEROVER: this.limits_.bind(this),
      MROOT: this.root_.bind(this),
      MSQRT: this.sqrt_.bind(this),
      MTABLE: this.table_.bind(this),
      MLABELEDTR: this.tableLabeledRow_.bind(this),
      MTR: this.tableRow_.bind(this),
      MTD: this.tableCell_.bind(this),
      MS: this.text_.bind(this),
      MTEXT: this.text_.bind(this),
      MSPACE: this.space_.bind(this),
      'ANNOTATION-XML': this.text_.bind(this),
      MI: this.identifier_.bind(this),
      MN: this.number_.bind(this),
      MO: this.operator_.bind(this),
      MFENCED: this.fenced_.bind(this),
      MENCLOSE: this.enclosed_.bind(this),
      MMULTISCRIPTS: this.multiscripts_.bind(this),
      ANNOTATION: this.empty_.bind(this),
      NONE: this.empty_.bind(this),
      MACTION: this.action_.bind(this)
    };

    const meaning = {
      type: SemanticType.IDENTIFIER,
      role: SemanticRole.NUMBERSET,
      font: SemanticFont.DOUBLESTRUCK
    };
    [
      'C',
      'H',
      'N',
      'P',
      'Q',
      'R',
      'Z',
      'ℂ',
      'ℍ',
      'ℕ',
      'ℙ',
      'ℚ',
      'ℝ',
      'ℤ'
    ].forEach(
      ((x: string) => this.getFactory().defaultMap.set(x, meaning)).bind(this)
    );
  }

  /**
   * @override
   */
  public parse(mml: Element) {
    SemanticProcessor.getInstance().setNodeFactory(this.getFactory());
    const children = DomUtil.toArray(mml.childNodes);
    const tag = DomUtil.tagName(mml);
    const func = this.parseMap_[tag];
    const newNode = (func ? func : this.dummy_.bind(this))(mml, children);
    SemanticUtil.addAttributes(newNode, mml);
    if (
      ['MATH', 'MROW', 'MPADDED', 'MSTYLE', 'SEMANTICS', 'MACTION'].indexOf(
        tag
      ) !== -1
    ) {
      return newNode;
    }
    newNode.mathml.unshift(mml);
    newNode.mathmlTree = mml;
    return newNode;
  }

  /**
   * Parses semantics elements.
   *
   * @param _node A MathML node.
   * @param children The children of the node.
   * @returns The newly created semantic node.
   */
  private semantics_(_node: Element, children: Element[]): SemanticNode {
    return children.length
      ? this.parse(children[0])
      : this.getFactory().makeEmptyNode();
  }

  /**
   * Parses inferred row elements.
   *
   * @param node A MathML node.
   * @param children The children of the node.
   * @returns The newly created semantic node.
   */
  private rows_(node: Element, children: Element[]): SemanticNode {
    // Special cases:
    const semantics = node.getAttribute('semantics');
    if (semantics && semantics.match('bspr_')) {
      return SemanticProcessor.proof(
        node,
        semantics,
        this.parseList.bind(this)
      );
    }
    // End special cases.
    children = SemanticUtil.purgeNodes(children);
    // Single child node, i.e. the row is meaningless.
    let newNode;
    if (children.length === 1) {
      // TODO: Collate external attributes!
      newNode = this.parse(children[0]);
      if (newNode.type === SemanticType.EMPTY && !newNode.mathmlTree) {
        newNode.mathmlTree = node;
      }
    } else {
      // Case of a 'meaningful' row, even if they are empty.
      newNode = SemanticProcessor.getInstance().row(this.parseList(children));
    }
    newNode.mathml.unshift(node);
    return newNode;
  }

  /**
   * Parses fraction like elements.
   *
   * @param node A MathML node.
   * @param children The children of the node.
   * @returns The newly created semantic node.
   */
  private fraction_(node: Element, children: Element[]): SemanticNode {
    if (!children.length) {
      return this.getFactory().makeEmptyNode();
    }
    const upper = this.parse(children[0]);
    const lower = children[1]
      ? this.parse(children[1])
      : this.getFactory().makeEmptyNode();
    const sem = SemanticProcessor.getInstance().fractionLikeNode(
      upper,
      lower,
      node.getAttribute('linethickness'),
      node.getAttribute('bevelled') === 'true'
    );
    return sem;
  }

  /**
   * Parses an expression with bounds.
   *
   * @param node A MathML node.
   * @param children The children of the node.
   * @returns The newly created semantic node.
   */
  private limits_(node: Element, children: Element[]): SemanticNode {
    return SemanticProcessor.getInstance().limitNode(
      DomUtil.tagName(node),
      this.parseList(children)
    );
  }

  /**
   * Parses a general root element.
   *
   * @param node A MathML node.
   * @param children The children of the node.
   * @returns The newly created semantic node.
   */
  private root_(node: Element, children: Element[]): SemanticNode {
    if (!children[1]) {
      return this.sqrt_(node, children);
    }
    return this.getFactory().makeBranchNode(
      SemanticType.ROOT,
      [this.parse(children[1]), this.parse(children[0])],
      []
    );
  }

  /**
   * Parses a square root element.
   *
   * @param _node A MathML node.
   * @param children The children of the node.
   * @returns The newly created semantic node.
   */
  private sqrt_(_node: Element, children: Element[]): SemanticNode {
    const semNodes = this.parseList(SemanticUtil.purgeNodes(children));
    return this.getFactory().makeBranchNode(
      SemanticType.SQRT,
      [SemanticProcessor.getInstance().row(semNodes)],
      []
    );
  }

  /**
   * Parses a table structure.
   *
   * @param node A MathML node.
   * @param children The children of the node.
   * @returns The newly created semantic node.
   */
  private table_(node: Element, children: Element[]): SemanticNode {
    const semantics = node.getAttribute('semantics');
    if (semantics && semantics.match('bspr_')) {
      return SemanticProcessor.proof(
        node,
        semantics,
        this.parseList.bind(this)
      );
    }
    const newNode = this.getFactory().makeBranchNode(
      SemanticType.TABLE,
      this.parseList(children),
      []
    );
    newNode.mathmlTree = node;
    return SemanticProcessor.tableToMultiline(newNode);
  }

  /**
   * Parses a row of a table.
   *
   * @param _node A MathML node.
   * @param children The children of the node.
   * @returns The newly created semantic node.
   */
  private tableRow_(_node: Element, children: Element[]): SemanticNode {
    const newNode = this.getFactory().makeBranchNode(
      SemanticType.ROW,
      this.parseList(children),
      []
    );
    newNode.role = SemanticRole.TABLE;
    return newNode;
  }

  /**
   * Parses a row of a table.
   *
   * @param node A MathML node.
   * @param children The children of the node.
   * @returns The newly created semantic node.
   */
  private tableLabeledRow_(node: Element, children: Element[]): SemanticNode {
    if (!children.length) {
      return this.tableRow_(node, children);
    }
    const label = this.parse(children[0]);
    label.role = SemanticRole.LABEL;
    const newNode = this.getFactory().makeBranchNode(
      SemanticType.ROW,
      this.parseList(children.slice(1)),
      [label]
    );
    newNode.role = SemanticRole.TABLE;
    return newNode;
  }

  /**
   * Parses a table cell.
   *
   * @param _node A MathML node.
   * @param children The children of the node.
   * @returns The newly created semantic node.
   */
  private tableCell_(_node: Element, children: Element[]): SemanticNode {
    const semNodes = this.parseList(SemanticUtil.purgeNodes(children));
    let childNodes: SemanticNode[];
    if (!semNodes.length) {
      childNodes = [];
    } else if (
      semNodes.length === 1 &&
      SemanticPred.isType(semNodes[0], SemanticType.EMPTY)
    ) {
      // In case we have an explicit empty node, we do not want to process it
      // again. However, we know there will be a mathml node to embed the
      // semantic information into if necessary.
      childNodes = semNodes;
    } else {
      childNodes = [SemanticProcessor.getInstance().row(semNodes)];
    }
    const newNode = this.getFactory().makeBranchNode(
      SemanticType.CELL,
      childNodes,
      []
    );
    newNode.role = SemanticRole.TABLE;
    return newNode;
  }

  /**
   * Parse a space element. If sufficiently wide, create an empty text element.
   * alpha only: ignore, em pc >= .5, cm >= .4, ex >= 1, in >= .15, pt mm >= 5.
   *
   * @param node A MathML node.
   * @param children The children of the node.
   * @returns The newly created semantic node.
   */
  private space_(node: Element, children: Element[]): SemanticNode {
    const width = node.getAttribute('width');
    const match = width && width.match(/[a-z]*$/);
    if (!match) {
      return this.empty_(node, children);
    }
    const sizes: { [key: string]: number } = {
      cm: 0.4,
      pc: 0.5,
      em: 0.5,
      ex: 1,
      in: 0.15,
      pt: 5,
      mm: 5
    };
    const unit = match[0];
    const measure = parseFloat(width.slice(0, match.index));
    const size = sizes[unit];
    if (!size || isNaN(measure) || measure < size) {
      return this.empty_(node, children);
    }
    const newNode = this.getFactory().makeUnprocessed(node);
    return SemanticProcessor.getInstance().text(newNode, DomUtil.tagName(node));
  }

  /**
   * Parses a text element.
   *
   * @param node A MathML node.
   * @param children The children of the node.
   * @returns The newly created semantic node.
   */
  private text_(node: Element, children: Element[]): SemanticNode {
    const newNode = this.leaf_(node, children);
    if (!node.textContent) {
      return newNode;
    }
    newNode.updateContent(node.textContent, true);
    return SemanticProcessor.getInstance().text(newNode, DomUtil.tagName(node));
  }

  /**
   * Create an identifier node, with particular emphasis on font disambiguation.
   *
   * @param node A MathML node.
   * @param children The children of the node.
   * @returns The new semantic identifier node.
   */
  private identifier_(node: Element, children: Element[]): SemanticNode {
    const newNode = this.leaf_(node, children);
    return SemanticProcessor.getInstance().identifierNode(
      newNode,
      SemanticProcessor.getInstance().font(node.getAttribute('mathvariant')),
      node.getAttribute('class')
    );
  }

  /**
   * Parses a number.
   *
   * @param node A MathML node.
   * @param children The children of the node.
   * @returns The newly created semantic node.
   */
  private number_(node: Element, children: Element[]): SemanticNode {
    const newNode = this.leaf_(node, children);
    SemanticProcessor.number(newNode);
    return newNode;
  }

  /**
   * Parses an operator.
   *
   * @param node A MathML node.
   * @param children The children of the node.
   * @returns The newly created semantic node.
   */
  private operator_(node: Element, children: Element[]): SemanticNode {
    const newNode = this.leaf_(node, children);
    SemanticProcessor.getInstance().operatorNode(newNode);
    return newNode;
  }

  /**
   * Parses a fenced element.
   *
   * @param node A MathML node.
   * @param children The children of the node.
   * @returns The newly created semantic node.
   */
  private fenced_(node: Element, children: Element[]): SemanticNode {
    const semNodes = this.parseList(SemanticUtil.purgeNodes(children));
    const sepValue = SemanticMathml.getAttribute_(node, 'separators', ',');
    const open = SemanticMathml.getAttribute_(node, 'open', '(');
    const close = SemanticMathml.getAttribute_(node, 'close', ')');
    const newNode = SemanticProcessor.getInstance().mfenced(
      open,
      close,
      sepValue,
      semNodes
    );
    const nodes = SemanticProcessor.getInstance().tablesInRow([newNode]);
    return nodes[0];
  }

  /**
   * Parses an enclosed element.
   *
   * @param node A MathML node.
   * @param children The children of the node.
   * @returns The newly created semantic node.
   */
  private enclosed_(node: Element, children: Element[]): SemanticNode {
    const semNodes = this.parseList(SemanticUtil.purgeNodes(children));
    const newNode = this.getFactory().makeBranchNode(
      SemanticType.ENCLOSE,
      [SemanticProcessor.getInstance().row(semNodes)],
      []
    );
    newNode.role =
      (node.getAttribute('notation') as SemanticRole) || SemanticRole.UNKNOWN;
    return newNode;
  }

  /**
   * Parses a mmultiscript node into a tensor representation.
   *
   * @param _node A MathML node.
   * @param children The nodes children.
   * @returns The semantic tensor node.
   */
  private multiscripts_(_node: Element, children: Element[]): SemanticNode {
    // Empty node. Illegal MathML markup, but valid in MathJax.
    if (!children.length) {
      return this.getFactory().makeEmptyNode();
    }
    const base = this.parse(children.shift() as Element);
    if (!children.length) {
      return base;
    }
    const lsup = [];
    const lsub = [];
    const rsup = [];
    const rsub = [];
    let prescripts = false;
    let scriptcount = 0;
    for (let i = 0, child; (child = children[i]); i++) {
      if (DomUtil.tagName(child) === 'MPRESCRIPTS') {
        prescripts = true;
        scriptcount = 0;
        continue;
      }
      prescripts
        ? scriptcount & 1
          ? lsup.push(child)
          : lsub.push(child)
        : scriptcount & 1
        ? rsup.push(child)
        : rsub.push(child);
      scriptcount++;
    }
    // This is the pathological msubsup case.
    // We retain NONE nodes if necessary, i.e., in a non-empty sub- or
    // superscript.
    if (
      !SemanticUtil.purgeNodes(lsup).length &&
      !SemanticUtil.purgeNodes(lsub).length
    ) {
      return SemanticProcessor.getInstance().pseudoTensor(
        base,
        this.parseList(rsub),
        this.parseList(rsup)
      );
    }
    // We really deal with a multiscript tensor.
    return SemanticProcessor.getInstance().tensor(
      base,
      this.parseList(lsub),
      this.parseList(lsup),
      this.parseList(rsub),
      this.parseList(rsup)
    );
  }

  /**
   * Parses an empty element.
   *
   * @param _node A MathML node.
   * @param _children The children of the node.
   * @returns The newly created semantic node.
   */
  private empty_(_node: Element, _children: Element[]): SemanticNode {
    return this.getFactory().makeEmptyNode();
  }

  /**
   * Parses an actionable element.
   *
   * @param node A MathML node.
   * @param children The children of the node.
   * @returns The newly created semantic node.
   */
  private action_(node: Element, children: Element[]): SemanticNode {
    const selection =
      children[
        node.hasAttribute('selection')
          ? parseInt(node.getAttribute('selection'), 10) - 1
          : 0
      ];
    const stree = this.parse(selection);
    stree.mathmlTree = selection;
    return stree;
  }

  /**
   * Parses a dummy element for which no other case is known.
   *
   * @param node A MathML node.
   * @param _children The children of the node.
   * @returns The newly created semantic node.
   */
  private dummy_(node: Element, _children: Element[]): SemanticNode {
    const unknown = this.getFactory().makeUnprocessed(node);
    unknown.role = node.tagName as SemanticRole;
    unknown.textContent = node.textContent;
    return unknown;
  }

  /**
   * Creates a leaf node from MathML node.
   *
   * @param mml The MathML node.
   * @param children Its child nodes.
   * @returns The new node.
   */
  private leaf_(mml: Element, children: Element[]): SemanticNode {
    if (
      children.length === 1 &&
      children[0].nodeType !== DomUtil.NodeType.TEXT_NODE
    ) {
      // Case of a leaf that contains another node. Only in the case of text (or
      // string) nodes we process this further.
      const node = this.getFactory().makeUnprocessed(mml);
      node.role = children[0].tagName as SemanticRole;
      SemanticUtil.addAttributes(node, children[0]);
      return node;
    }
    // Save latex here if possible
    const node = this.getFactory().makeLeafNode(
      mml.textContent,
      SemanticProcessor.getInstance().font(mml.getAttribute('mathvariant'))
    );
    // TODO (Euro): This should be safed earlier together with other attributes,
    //     before processing is even called!
    if (mml.hasAttribute('latex')) {
      SemanticMap.LatexCommands.set(mml.getAttribute('latex'), mml.textContent);
    }
    return node;
  }
}

// TODO (sorge) Do something useful with error and phantom symbols.<|MERGE_RESOLUTION|>--- conflicted
+++ resolved
@@ -18,28 +18,18 @@
  * @author volker.sorge@gmail.com (Volker Sorge)
  */
 
-<<<<<<< HEAD
-import * as DomUtil from '../common/dom_util';
-import { SemanticFont, SemanticRole, SemanticType } from './semantic_meaning';
-import { SemanticMap } from './semantic_attr';
-import { SemanticNode } from './semantic_node';
-import { SemanticAbstractParser } from './semantic_parser';
-import * as SemanticPred from './semantic_pred';
-import SemanticProcessor from './semantic_processor';
-import * as SemanticUtil from './semantic_util';
-=======
 import * as DomUtil from '../common/dom_util.js';
 import {
   SemanticFont,
   SemanticRole,
   SemanticType
 } from './semantic_meaning.js';
+import { SemanticMap } from './semantic_attr';
 import { SemanticNode } from './semantic_node.js';
 import { SemanticAbstractParser } from './semantic_parser.js';
 import * as SemanticPred from './semantic_pred.js';
 import SemanticProcessor from './semantic_processor.js';
 import * as SemanticUtil from './semantic_util.js';
->>>>>>> e033aff9
 
 export class SemanticMathml extends SemanticAbstractParser<Element> {
   private parseMap_: {
