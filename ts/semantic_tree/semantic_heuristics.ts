--- conflicted
+++ resolved
@@ -818,45 +818,11 @@
   )
 );
 
-
-<<<<<<< HEAD
-/**
- *  Heuristic that tries to combine simple identifiers into composite names, in
- *  case they are known functions.
- */
-SemanticHeuristics.add(
-  new SemanticMmlHeuristic(
-    'function_from_identifiers',
-    (node: Element) => {
-      const expr = DomUtil.toArray(node.childNodes).
-        map(x => x.textContent.trim()).
-        join('');
-      const meaning = SemanticMap.Meaning.get(expr);
-      if (meaning.type === SemanticType.UNKNOWN) {
-        return node;
-      }
-      const snode = SemanticHeuristics.factory.makeLeafNode(
-        expr,
-        SemanticProcessor.getInstance().font(node.getAttribute('mathvariant'))
-      );
-      snode.mathmlTree = node;
-      return snode;
-    },
-    (node: Element) => {
-      const children = DomUtil.toArray(node.childNodes);
-      if (children.length < 2) {
-        return false;
-      }
-      return children.every(child =>
-        DomUtil.tagName(child) === MMLTAGS.MI &&
-        SemanticMap.Meaning.get(child.textContent.trim()).role ===
-        SemanticRole.LATINLETTER);
-    })
-);
-=======
-// "Continential" Interval Heuristic:
-// * We look for two square brakets, regardless of direction, enclosing a
-//   punctuated pair.
+/**
+ * "Continential" Interval Heuristic:
+ * We look for two square brakets, regardless of direction, enclosing a
+ * punctuated pair.
+ **/
 SemanticHeuristics.add(
   new SemanticMultiHeuristic(
     'bracketed_interval',
@@ -885,4 +851,37 @@
       return !!(partition.rel.length === 1 && partition.comp[0].length && partition.comp[1].length);
     }
   ));
->>>>>>> 8448b794
+
+/**
+ *  Heuristic that tries to combine simple identifiers into composite names, in
+ *  case they are known functions.
+ */
+SemanticHeuristics.add(
+  new SemanticMmlHeuristic(
+    'function_from_identifiers',
+    (node: Element) => {
+      const expr = DomUtil.toArray(node.childNodes).
+        map(x => x.textContent.trim()).
+        join('');
+      const meaning = SemanticMap.Meaning.get(expr);
+      if (meaning.type === SemanticType.UNKNOWN) {
+        return node;
+      }
+      const snode = SemanticHeuristics.factory.makeLeafNode(
+        expr,
+        SemanticProcessor.getInstance().font(node.getAttribute('mathvariant'))
+      );
+      snode.mathmlTree = node;
+      return snode;
+    },
+    (node: Element) => {
+      const children = DomUtil.toArray(node.childNodes);
+      if (children.length < 2) {
+        return false;
+      }
+      return children.every(child =>
+        DomUtil.tagName(child) === MMLTAGS.MI &&
+        SemanticMap.Meaning.get(child.textContent.trim()).role ===
+        SemanticRole.LATINLETTER);
+    })
+);