Notes from the Diagram project

* Refactoring the tree generation.

** Separate out into three types of methods:

*** MathML parsing with parseXYZ
*** Semantic Node processing with processXYZ
*** Semantic Node building with makeXYZ

** Factory, Parser and Processor

*** Factory contains a counter a limited number of methods.
    
*** Processor is a singleton with a factory
    
*** Parser is a singleton with a factory
    
*** Each tree contains its factory.

** Predicates

*** Specialist predicates are in a separate utility class:
    sre.SemanticPred
    Basic idea is to keep all boolean methods separate for clean, smaller files.

*** They are important for some of the heuristics. 
    However, they are quite independent of the processing. Changes in predicates
    can very much influence the result of the semantic interpretation,
    processing should not so much.

    Example: How we precisely define what the (dx) of an integral is, is
    independent of finding it in a row.


** TODO Include Bra-ket heuristic.
   These are essentially the new methods in fix_bracketting branch:

*** sre.SemanticTree.prototype.processFencesNew_
*** sre.SemanticTree.prototype.processOpenNeutralFences_
*** sre.SemanticTree.prototype.processNeutralFencesNew_
*** sre.SemanticTree.prototype.combineFencesEagerly_
*** sre.SemanticTree.prototype.combineFencedContentNew_

* Fixing up the enrichment and rebuild for tables and mulit-index structures

** Intoduces explicit semantic skeleton structure
** Handling explicit content nodes in skeleton with prefix c
** Retains now role for indices in punctuation.

* Refactoring walking

** focus are generated on semantic tree nodes

** focus contains

*** primary: semantic tree

*** semantic-nodes: List of all nodes in the 

*** nodes: existing DOM nodes. Can contain null.

** Walking in general then happens on the semantic tree.

** Speech generation: if null node, then

*** try to get the node from semantic tree and

*** the speech from the rebuilt tree.

** Highlighting works on the existing nodes and potential children.

*** Recurse over children, if they do not have a DOM node until exhausted:

*** Create focus from semantic nodes together with xml structure.

* TODO

** binomial coefficient bug
** finish commenting rebuild stree
** cleanup skeleton structure
** refactor recompute speech
** change semantic node id to string!
** prefix for multi-index structures
** cache problems with context
** spaces (> normal)
*** Special punctuation element?
** labels
*** Content element of rows or lines.

* Testing ideas

** multiline equations
*** Current MathML cloud rendering 
    multiline equation line 1 a line 2 b (this is effectively ChromeVox short)
*** Partial MathSpeak rendering
    multiline equation 1st line a 2nd line b
*** Correct MathSpeak rendering
    StartLayout 1st line a 2nd line b EndLayout

<<<<<<< HEAD
* Speech Synthesis API:

  synth = speechSynthesis;
  ll = new SpeechSynthesisUtterance('hello');
  ll.voice = synth.getVoices()[1];
  synth.speak(ll);

  ll.pitch = 2;
  ll.rate = 3;


  ll = new SpeechSynthesisUtterance('<speak>I have been assigned to handle your order status request.<express-as type="Apology"> I am sorry to inform you that the items you requested are back-ordered. We apologize for the inconvenience.</express-as><express-as type="Uncertainty"> We don\'t know when those items will become available. Maybe next week but we are not sure at this time.</express-as><express-as type="GoodNews">Because we want you to be a happy customer, management has decided to give you a 50% discount! </express-as></speak>');
=======
** Labels 

*** with or without parenthesis.

*** Label announcement with end label announcement.

*** Equation number ...

*** Line number ...

* Reworking Multiline Tables:

** This is from the current TODO statement.
// TODO (sorge) This heuristic is very primitive. We could start reworking
// multilines by
// 
// 1. combining all cells, semantically rewriting the entire line
// and see if there are any similarities.
// 
// 2. Alternatively, we could look for
// similarities in columns (e.g., single relation symbols, like equalities or
// inequalities in the same column could indicate an equation array).

*** We have decided on going with 2.

Reasons: The author might have had an intention of structuring a particular equation system.
So we want to exploit the existing structure as much as possible.
More points see in the semantics document.

* Table walkers:

** Extension of syntax walker

** Allow walking in the table with shift-up and shift-down

*** Need to remember that we are in an eligible table, that is no multiline.

**** Matrix 

***** (not rowvector?)

**** Table 

***** (what about single rows prettending to be a table?) 

***** We might want to rewrite those into spaced out elements. Enrichment problems?

*** Both give you the next row plus columns

  // Here's roughly the algorithm is it is currently implemented.
  // 1. remember the current position in this level
  // 2. get parent via previous level, pop level
  // 3. get position of parent in current level
  // 4. if position is 0 undo
  // 5. else push singleton focus with parent-pos -/+1
  // 6. push children
  // 7. return singleton focus of child at position of old level
  //
>>>>>>> 3a08f889
<|MERGE_RESOLUTION|>--- conflicted
+++ resolved
@@ -98,20 +98,6 @@
 *** Correct MathSpeak rendering
     StartLayout 1st line a 2nd line b EndLayout
 
-<<<<<<< HEAD
-* Speech Synthesis API:
-
-  synth = speechSynthesis;
-  ll = new SpeechSynthesisUtterance('hello');
-  ll.voice = synth.getVoices()[1];
-  synth.speak(ll);
-
-  ll.pitch = 2;
-  ll.rate = 3;
-
-
-  ll = new SpeechSynthesisUtterance('<speak>I have been assigned to handle your order status request.<express-as type="Apology"> I am sorry to inform you that the items you requested are back-ordered. We apologize for the inconvenience.</express-as><express-as type="Uncertainty"> We don\'t know when those items will become available. Maybe next week but we are not sure at this time.</express-as><express-as type="GoodNews">Because we want you to be a happy customer, management has decided to give you a 50% discount! </express-as></speak>');
-=======
 ** Labels 
 
 *** with or without parenthesis.
@@ -170,4 +156,16 @@
   // 6. push children
   // 7. return singleton focus of child at position of old level
   //
->>>>>>> 3a08f889
+* Speech Synthesis API:
+
+  synth = speechSynthesis;
+  ll = new SpeechSynthesisUtterance('hello');
+  ll.voice = synth.getVoices()[1];
+  synth.speak(ll);
+
+  ll.pitch = 2;
+  ll.rate = 3;
+
+  From IBM Watson Demo https://text-to-speech-demo.mybluemix.net/
+  
+  ll = new SpeechSynthesisUtterance('<speak>I have been assigned to handle your order status request.<express-as type="Apology"> I am sorry to inform you that the items you requested are back-ordered. We apologize for the inconvenience.</express-as><express-as type="Uncertainty"> We don\'t know when those items will become available. Maybe next week but we are not sure at this time.</express-as><express-as type="GoodNews">Because we want you to be a happy customer, management has decided to give you a 50% discount! </express-as></speak>');
