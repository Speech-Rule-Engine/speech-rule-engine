{
  "name": "speech-rule-engine",
  "version": "4.1.0-beta.10",
  "description": "A standalone speech rule engine for XML structures, based on the original engine from ChromeVox.",
  "directories": {
    "test": "tests"
  },
  "bin": {
    "sre": "bin/sre"
  },
  "scripts": {
    "format": "prettier --check ts/",
    "format-fix": "prettier --write ts/",
    "lint": "eslint",
    "lint-fix": "eslint --fix",
    "test": "cd sre-tests; export SRE_JSON_PATH=../lib/mathmaps; npm run test",
    "docs": "pnpm typedoc --entryPointStrategy ts/",
    "commonjs": "pnpm tsc --module commonjs --outDir cjs --moduleResolution node",
    "postcommonjs": "node -e 'require(\"fs\").writeFileSync(\"cjs/package.json\", \"{\\n  \\\"type\\\": \\\"commonjs\\\"\\n}\\n\");'",
    "module": "pnpm tsc --module nodenext --outDir js --moduleResolution nodenext",
    "postmodule": "node -e 'require(\"fs\").writeFileSync(\"js/package.json\", \"{\\n  \\\"type\\\": \\\"module\\\"\\n}\\n\");'",
    "require": "node -e \"require(\\\"fs\\\").writeFileSync(\\\"lib/require.mjs\\\", \\\"import {createRequire} from 'module';\\nglobal.require = createRequire(import.meta.url);\\n\\\");\"",
    "pretest": "git submodule update --remote --merge; pnpm compile; cd sre-tests; ln -s .. speech-rule-engine; npm install",
    "compile": "pnpm module",
    "clean": "rimraf js lib cjs",
    "actionTest": "cd sre-tests; export SRE_JSON_PATH=../lib/mathmaps; pnpm jest --silent ",
    "cleanAll": "make clean; make clean_min",
    "prepublish": "pnpm cleanAll; pnpm buildAll",
    "build": "make -j 12 all; pnpm module; pnpm webpack; pnpm require",
    "buildAll": "make -j 12 all; pnpm commonjs; pnpm module; pnpm webpack; pnpm require; pnpm postcommonjs; pnpm postmodule"
  },
  "maintainers": [
    "Volker Sorge <Volker.Sorge@gmail.com> (http://www.cs.bham.ac.uk/~vxs)"
  ],
  "bugs": {
    "email": "volker.sorge@gmail.com",
    "url": "https://github.com/zorkow/speech-rule-engine/issues"
  },
  "license": "Apache-2.0",
  "repository": {
    "type": "git",
    "url": "https://github.com/zorkow/speech-rule-engine"
  },
  "keywords": [
    "screen-reader",
    "xml",
    "a11y"
  ],
  "homepage": "https://github.com/zorkow/speech-rule-engine",
  "dependencies": {
    "@xmldom/xmldom": "0.9.0-beta.8",
    "commander": "12.0.0",
<<<<<<< HEAD
    "eslint-formatter-unix": "^8.40.0",
    "typescript-eslint": "^7.7.0",
=======
>>>>>>> a45226d2
    "wicked-good-xpath": "1.3.0"
  },
  "devDependencies": {
    "@tscc/tscc": "^0.9.4",
<<<<<<< HEAD
    "@types/node": "^20.12.7",
    "@typescript-eslint/eslint-plugin": "^7.7.0",
    "@typescript-eslint/parser": "^7.7.0",
    "circular-dependency-plugin": "^5.2.2",
    "eslint": "^9.0.0",
    "eslint-config-prettier": "^9.1.0",
    "eslint-plugin-jsdoc": "^48.2.3",
    "google-closure-compiler": "^20240317.0.0",
=======
    "@types/node": "^20.12.8",
    "@typescript-eslint/eslint-plugin": "^7.8.0",
    "@typescript-eslint/parser": "^7.8.0",
    "circular-dependency-plugin": "^5.2.2",
    "eslint": "^8.52.0",
    "eslint-config-prettier": "^9.1.0",
    "eslint-plugin-jsdoc": "^48.2.3",
    "google-closure-compiler": "^20230802.0.0",
>>>>>>> a45226d2
    "json-minify": "1.0.0",
    "prettier": "^3.2.5",
    "rimraf": "^5.0.5",
    "terser-webpack-plugin": "5.3.10",
    "ts-loader": "9.5.1",
    "ts-prune": "^0.10.3",
    "tslib": "^2.6.2",
    "typedoc": "^0.25.13",
    "typescript": "5.4.5",
    "webpack": "5.91.0",
    "webpack-cli": "^5.1.4"
  },
  "files": [
    "index.js",
    "LICENSE",
    "README.md",
    "lib/",
    "bin/",
    "js/",
    "cjs/"
  ],
  "source": "ts/index.ts",
  "main": "lib/sre.js"
}<|MERGE_RESOLUTION|>--- conflicted
+++ resolved
@@ -50,25 +50,10 @@
   "dependencies": {
     "@xmldom/xmldom": "0.9.0-beta.8",
     "commander": "12.0.0",
-<<<<<<< HEAD
-    "eslint-formatter-unix": "^8.40.0",
-    "typescript-eslint": "^7.7.0",
-=======
->>>>>>> a45226d2
     "wicked-good-xpath": "1.3.0"
   },
   "devDependencies": {
     "@tscc/tscc": "^0.9.4",
-<<<<<<< HEAD
-    "@types/node": "^20.12.7",
-    "@typescript-eslint/eslint-plugin": "^7.7.0",
-    "@typescript-eslint/parser": "^7.7.0",
-    "circular-dependency-plugin": "^5.2.2",
-    "eslint": "^9.0.0",
-    "eslint-config-prettier": "^9.1.0",
-    "eslint-plugin-jsdoc": "^48.2.3",
-    "google-closure-compiler": "^20240317.0.0",
-=======
     "@types/node": "^20.12.8",
     "@typescript-eslint/eslint-plugin": "^7.8.0",
     "@typescript-eslint/parser": "^7.8.0",
@@ -76,8 +61,7 @@
     "eslint": "^8.52.0",
     "eslint-config-prettier": "^9.1.0",
     "eslint-plugin-jsdoc": "^48.2.3",
-    "google-closure-compiler": "^20230802.0.0",
->>>>>>> a45226d2
+    "google-closure-compiler": "^20240317.0.0",
     "json-minify": "1.0.0",
     "prettier": "^3.2.5",
     "rimraf": "^5.0.5",
