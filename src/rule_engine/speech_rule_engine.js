--- conflicted
+++ resolved
@@ -129,35 +129,6 @@
 
 
 /**
-<<<<<<< HEAD
- * Constructs a string from the node and the given expression.
- * @param {!Node} node The initial node.
- * @param {string} expr An Xpath expression string, a name of a custom
- *     function or a string.
- * @return {string|Array.<sre.Span>} The result of applying expression to node.
- */
-sre.SpeechRuleEngine.prototype.constructString = function(node, expr) {
-  if (!expr) {
-    return '';
-  }
-  if (expr.charAt(0) == '"') {
-    return expr.slice(1, -1);
-  }
-  var func = this.activeStore_.customStrings.lookup(expr);
-  if (func) {
-    // We always return the result of the custom function, in case it
-    // deliberately computes the empty string!
-    return func(node);
-  }
-  // Finally we assume expr to be an xpath expression and calculate a string
-  // value from the node.
-  return sre.XpathUtil.evaluateString(expr, node);
-};
-
-
-/**
-=======
->>>>>>> f8bea701
  * Clears the cache.
  */
 sre.SpeechRuleEngine.prototype.clearCache = function() {
@@ -336,10 +307,10 @@
               context,
               selected,
               attributes['sepFunc'],
-<<<<<<< HEAD
-              /** @type{string} */(this.constructString(node, attributes['separator'])),
+// <<<<<<< HEAD
+              /** @type{string} */(context.constructString(node, attributes['separator'])),
               attributes['ctxtFunc'],
-              /** @type{string} */(this.constructString(node, attributes['context'])));
+              /** @type{string} */(context.constructString(node, attributes['context'])));
         }
         break;
     case sre.SpeechRule.Type.TEXT:
@@ -354,16 +325,16 @@
         // Generalise the following:
         if (nodes.length) attrs.extid = nodes[0].getAttribute('extid');
       }
-      selected = this.constructString(node, content);
-=======
-              context.constructString(node, attributes['separator']),
-              attributes['ctxtFunc'],
-              context.constructString(node, attributes['context']));
-        }
-        break;
-      case sre.SpeechRule.Type.TEXT:
-        selected = context.constructString(node, content);
->>>>>>> f8bea701
+      selected = context.constructString(node, content);
+// =======
+//               context.constructString(node, attributes['separator']),
+//               attributes['ctxtFunc'],
+//               context.constructString(node, attributes['context']));
+//         }
+//         break;
+//       case sre.SpeechRule.Type.TEXT:
+//         selected = context.constructString(node, content);
+// >>>>>>> develop
         if (selected) {
           if (Array.isArray(selected)) {
             descrs = selected.map(function(span) {
