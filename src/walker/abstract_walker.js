--- conflicted
+++ resolved
@@ -124,12 +124,9 @@
    * @private
    */
   this.shift_ = false;
-<<<<<<< HEAD
-=======
-
-};
-
->>>>>>> 3af7ff88
+
+};
+
 
 /**
  * Enumerator for different types of moves.
@@ -148,22 +145,6 @@
 
 
 /**
- * Enumerator for different types of moves.
- * @enum {string}
- */
-sre.AbstractWalker.move = {
-  UP: 'up',
-  DOWN: 'down',
-  LEFT: 'left',
-  RIGHT: 'right',
-  REPEAT: 'repeat',
-  DEPTH: 'depth',
-  ENTER: 'enter',
-  EXPAND: 'expand'
-};
-
-
-/**
  * @override
  */
 sre.AbstractWalker.prototype.isActive = function() {
@@ -227,23 +208,12 @@
   var prefix = nodes.length > 0 ? sre.WalkerUtil.getAttribute(
       /** @type {!Node} */(nodes[0]), sre.EnrichMathml.Attribute.PREFIX) : '';
   if (this.moved === sre.AbstractWalker.move.DEPTH) {
-<<<<<<< HEAD
-    return 'Level ' + this.getDepth() + (prefix ? ' ' + prefix : '');
-=======
     return this.levelAnnouncement_(prefix);
->>>>>>> 3af7ff88
   }
   var speech = nodes.map(
       goog.bind(function(x) {
         return this.generator.getSpeech(x, this.xml);
       }, this));
-<<<<<<< HEAD
-  if (this.moved === sre.AbstractWalker.move.REPEAT) {
-    return speech.join(' ');
-  }
-  if (prefix) speech.unshift(prefix);
-  return speech.join(' ');
-=======
   if (prefix) speech.unshift(prefix);
   return speech.join(' ');
 };
@@ -262,7 +232,6 @@
   var expand = (this.expandable(primary) && ' expandable') ||
         (this.collapsible(primary) && ' collapsible') || '';
   return 'Level ' + this.getDepth() + (prefix ? ' ' + prefix : '') + expand;
->>>>>>> 3af7ff88
 };
 
 
@@ -413,11 +382,7 @@
 
 /**
  * Checks if a node is expandable.
-<<<<<<< HEAD
- * @param {!Node} node The (rendered) node under consideration.
-=======
  * @param {Node} node The (rendered) node under consideration.
->>>>>>> 3af7ff88
  * @return {boolean} True if the node is expandable.
  */
 sre.AbstractWalker.prototype.expandable = function(node) {
@@ -428,11 +393,7 @@
 
 /**
  * Checks if a node can be collapsed.
-<<<<<<< HEAD
- * @param {!Node} node The (rendered) node under consideration.
-=======
  * @param {Node} node The (rendered) node under consideration.
->>>>>>> 3af7ff88
  * @return {boolean} True if the node is collapsible.
  */
 sre.AbstractWalker.prototype.collapsible = function(node) {
