--- conflicted
+++ resolved
@@ -237,8 +237,9 @@
         sre.DomUtil.querySelectorAllByAttrValue(this.rebuilt.xml, 'id', sid)[0];
     snode.setAttribute('alternative', sid);
     var descrs = sre.SpeechGeneratorUtil.computeSpeech(snode);
-    // TODO: 
-    return sre.AuditoryDescription.speechString(descrs);
+    var speech = sre.AuralRendering.getInstance().markup(descrs);
+    return prefix ?
+      sre.AuralRendering.getInstance().merge([prefix, speech]) : speech;
   }
   var speech = [];
   for (var i = 0, l = nodes.length; i < l; i++) {
@@ -570,7 +571,6 @@
  */
 sre.AbstractWalker.prototype.focusFromId = function(id, ids) {
   return sre.Focus.factory(id, ids, this.rebuilt, this.node);
-<<<<<<< HEAD
 };
 
 
@@ -582,6 +582,4 @@
     return this.focus_.clone();
   }
   return this.focus_;
-=======
->>>>>>> 3bf306f4
 };