// Copyright 2015 Volker Sorge
//
// Licensed under the Apache on 2.0 (the "License");
// you may not use this file except in compliance with the License.
// You may obtain a copy of the License at
//
//      http://www.apache.org/licenses/LICENSE-2.0
//
// Unless required by applicable law or agreed to in writing, software
// distributed under the License is distributed on an "AS IS" BASIS,
// WITHOUT WARRANTIES OR CONDITIONS OF ANY KIND, either express or implied.
// See the License for the specific language governing permissions and
// limitations under the License.

/**
 * @fileoverview Inject semantic information into MathML
 *
 * Take a MathML element, compute the semantic tree and reinject the semantic
 * information into the MathML.
 *
 * @author volker.sorge@gmail.com (Volker Sorge)
 */

goog.provide('sre.EnrichMathml');
goog.provide('sre.EnrichMathml.Attribute');

goog.require('sre.BaseUtil');
goog.require('sre.Debugger');
goog.require('sre.DomUtil');
goog.require('sre.EnrichCaseFactory');
goog.require('sre.Semantic');
goog.require('sre.SemanticAttr');
goog.require('sre.SemanticSkeleton');
goog.require('sre.SemanticSkeleton.Sexp');
goog.require('sre.SemanticUtil');



/**
 * Error object for signaling enirchment errors.
 * @param {string} msg The error message.
 * @constructor
 * @extends {Error}
 */
sre.EnrichMathml.Error = function(msg) {
  sre.EnrichMathml.Error.base(this, 'constructor');
  this.message = msg || '';
  this.name = 'MathML Enrichment Error';
};
goog.inherits(sre.EnrichMathml.Error, Error);


/**
 * Object containing settings for the semantic enrichment.
 * @type {{collapsed: boolean,
 *         implicit : boolean}}
 * @const
 */
sre.EnrichMathml.SETTINGS = {
  collapsed: true,
  implicit: true
};


/**
 * Prefix for semantic attributes.
 * @type {string}
 * @const
 * @private
 */
sre.EnrichMathml.ATTRIBUTE_PREFIX_ = 'data-semantic-';


/**
 * Mapping for attributes used in semantic enrichment.
 * @enum {string}
 */
sre.EnrichMathml.Attribute = {
  ADDED: sre.EnrichMathml.ATTRIBUTE_PREFIX_ + 'added',
  ALTERNATIVE: sre.EnrichMathml.ATTRIBUTE_PREFIX_ + 'alternative',
  CHILDREN: sre.EnrichMathml.ATTRIBUTE_PREFIX_ + 'children',
  COLLAPSED: sre.EnrichMathml.ATTRIBUTE_PREFIX_ + 'collapsed',
  CONTENT: sre.EnrichMathml.ATTRIBUTE_PREFIX_ + 'content',
  EMBELLISHED: sre.EnrichMathml.ATTRIBUTE_PREFIX_ + 'embellished',
  FENCEPOINTER: sre.EnrichMathml.ATTRIBUTE_PREFIX_ + 'fencepointer',
  FONT: sre.EnrichMathml.ATTRIBUTE_PREFIX_ + 'font',
  ID: sre.EnrichMathml.ATTRIBUTE_PREFIX_ + 'id',
  ANNOTATION: sre.EnrichMathml.ATTRIBUTE_PREFIX_ + 'annotation',
  OPERATOR: sre.EnrichMathml.ATTRIBUTE_PREFIX_ + 'operator',
  PARENT: sre.EnrichMathml.ATTRIBUTE_PREFIX_ + 'parent',
  PREFIX: sre.EnrichMathml.ATTRIBUTE_PREFIX_ + 'prefix',
  ROLE: sre.EnrichMathml.ATTRIBUTE_PREFIX_ + 'role',
  SPEECH: sre.EnrichMathml.ATTRIBUTE_PREFIX_ + 'speech',
  TYPE: sre.EnrichMathml.ATTRIBUTE_PREFIX_ + 'type'
};


/**
 * Enriches a MathML element with semantics from the tree.
 *
 * NOTE: This is destructive on the MathML expression underlying the semantic
 *     tree! Make sure to copy the original, if necessary!
 * @param {!Element} mml The MathML element.
 * @param {!sre.SemanticTree} semantic The semantic tree.
 * @return {!Element} The modified MathML element.
 */
sre.EnrichMathml.enrich = function(mml, semantic) {
  // The first line is only to preserve output. This should eventually be
  // deleted.
  var oldMml = mml.cloneNode(true);
  sre.EnrichMathml.walkTree(semantic.root);
  sre.Debugger.getInstance().generateOutput(
      function() {
        sre.EnrichMathml.formattedOutput(oldMml, mml, semantic, true);
        return [];
      });
  return mml;
};


/**
 * Walks the semantic tree and reassembles a new semantically enriched MathML
 * expression.
 *
 * Note that the original MathML nodes are cloned!
 * @param {!sre.SemanticNode} semantic The semantic tree.
 * @return {!Element} The enriched MathML element.
 */
sre.EnrichMathml.walkTree = function(semantic) {
  var specialCase = sre.EnrichCaseFactory.getCase(semantic);
  var newNode;
  if (specialCase) {
    newNode = specialCase.getMathml();
    return sre.EnrichMathml.ascendNewNode(newNode);
  }
  if (semantic.mathml.length === 1) {
    sre.Debugger.getInstance().output('Walktree Case 0');
    newNode = /**@type{!Element}*/(semantic.mathml[0]);
    sre.EnrichMathml.setAttributes(newNode, semantic);
    return sre.EnrichMathml.ascendNewNode(newNode);
  }

  var newContent = semantic.contentNodes.map(
      /**@type{Function}*/(sre.EnrichMathml.cloneContentNode));
  var newChildren = semantic.childNodes.map(
      /**@type{Function}*/(sre.EnrichMathml.walkTree));
  var childrenList = sre.EnrichMathml.combineContentChildren_(
      semantic, newContent, newChildren);
  newNode = semantic.mathmlTree;
  if (newNode === null) {
    sre.Debugger.getInstance().output('Walktree Case 1');
    newNode = sre.EnrichMathml.introduceNewLayer(childrenList);
  } else {
    var attached = sre.EnrichMathml.attachedElement_(childrenList);
    sre.Debugger.getInstance().output('Walktree Case 2');
    if (attached) {
      sre.Debugger.getInstance().output('Walktree Case 2.1');
      newNode = /**@type{!Element}*/(attached.parentNode);
    } else {
      sre.Debugger.getInstance().output('Walktree Case 2.2');
      newNode = sre.EnrichMathml.getInnerNode(newNode);
    }
  }
  newNode = sre.EnrichMathml.rewriteMfenced(newNode);
  sre.EnrichMathml.mergeChildren_(newNode, childrenList);
  sre.EnrichMathml.setAttributes(newNode, semantic);
  return sre.EnrichMathml.ascendNewNode(newNode);
};


/**
 * Sorts a list of children into the MathML tree. It introduces a new layer into
 * the MathML tree, if necessary, in case the semantic node has not been
 * generated from an original MathML element or the list of children is empty.
 *
 * In case we do not have an original MathML element, we need to find the
 * MathML node where to attach the semantically enriched children. We do
 * this by computing their LCA.
 *
 * If the LCA contains only (a subset) of the given children, it is returned.
 *
 * If children is not empty we return a new empty mrow element.
 *
 * If we have an LCA containing only some children, then we group the children
 * together with any interspersed ignored nodes into new mrow and attach this in
 * place of the original children.
 *
 * @param {!Array.<Element>} children The list of children of the MathML
 *     element.
 * @return {!Element} The node containing the children.
 */
sre.EnrichMathml.introduceNewLayer = function(children) {
  var lca = sre.EnrichMathml.mathmlLca_(children);
  var newNode = lca.node;
  var info = lca.type;
  if (info !== sre.EnrichMathml.lcaType.VALID ||
      !sre.SemanticUtil.hasEmptyTag(newNode)) {
    sre.Debugger.getInstance().output('Walktree Case 1.1');
    newNode = sre.DomUtil.createElement('mrow');
    if (info === sre.EnrichMathml.lcaType.PRUNED) {
      sre.Debugger.getInstance().output('Walktree Case 1.1.0');
      newNode = sre.EnrichMathml.introduceLayerAboveLca(
          newNode, /**@type{!Element}*/(lca.node), children);
    } else if (children[0]) {
      sre.Debugger.getInstance().output('Walktree Case 1.1.1');
      var node = sre.EnrichMathml.attachedElement_(children);
      var oldChildren = sre.EnrichMathml.childrenSubset_(
          /**@type{!Element}*/(node.parentNode), children);
      sre.DomUtil.replaceNode(node, newNode);
      oldChildren.forEach(function(x) {newNode.appendChild(x);});
    }
  }
  return /**@type{!Element}*/(newNode);
};


/**
 * Introduces a new layer above an LCA, in case the path to root was pruned due
 * to LCA being an actual inner child node.
 * Possibly rewrites the root node (math tag) in case it is the lca.
 * @param {!Element} mrow The empty mrow node for the new layer.
 * @param {!Element} lca The actual lca.
 * @param {!Array<Element>} children The children that contain the lca.
 * @return {!Element} The new introduced mrow node, or possibly the math node.
 */
sre.EnrichMathml.introduceLayerAboveLca = function(mrow, lca, children) {
  var innerNode = sre.EnrichMathml.descendNode_(lca);
  // Case if lca is actually the MathML root node.
  if (sre.SemanticUtil.hasMathTag(innerNode)) {
    sre.Debugger.getInstance().output('Walktree Case 1.1.0.0');
    sre.EnrichMathml.moveSemanticAttributes_(innerNode, mrow);
    sre.DomUtil.toArray(innerNode.childNodes).forEach(
        function(x) {mrow.appendChild(x);});
    var auxNode = mrow;
    mrow = innerNode;
    innerNode = auxNode;
  }
  var index = children.indexOf(lca);
  children[index] = innerNode;
  sre.DomUtil.replaceNode(innerNode, mrow);
  mrow.appendChild(innerNode);
  children.forEach(function(x) {mrow.appendChild(x);});
  return mrow;
};


/**
 * Moves semantic attributes from one node to another.
 * @param {!Element} oldNode The node whose semantic attributes are removed.
 * @param {!Element} newNode The node which receives the semantic attributes.
 * @private
 */
sre.EnrichMathml.moveSemanticAttributes_ = function(oldNode, newNode) {
  for (var key in sre.EnrichMathml.Attribute) {
    var attr = sre.EnrichMathml.Attribute[key];
    if (oldNode.hasAttribute(attr)) {
      newNode.setAttribute(attr, oldNode.getAttribute(attr));
      oldNode.removeAttribute(attr);
    }
  }
};


/**
 * Retrieves a minimal subset of children of the node that contain all the nodes
 * in the newChildren list. If there are elements in newChildren not in the
 * children of node, these are ignored.
 * @param {!Element} node The node whose children are picked.
 * @param {!Array.<Element>} newChildren The list of new children.
 * @return {!Array.<Element>} The minimal subset.
 * @private
 */
sre.EnrichMathml.childrenSubset_ = function(node, newChildren) {
  var oldChildren = sre.DomUtil.toArray(node.childNodes);
  var leftIndex = +Infinity;
  var rightIndex = -Infinity;
  newChildren.forEach(function(child) {
    var index = oldChildren.indexOf(child);
    if (index !== -1) {
      leftIndex = Math.min(leftIndex, index);
      rightIndex = Math.max(rightIndex, index);
    }
  });
  return oldChildren.slice(leftIndex, rightIndex + 1);
};


/**
 * Merges a list of new children with the children of the given node.
 * @param {!Element} node The node whose children are merged.
 * @param {!Array.<Element>} newChildren The list of children to be merged.
 * @private
 */
sre.EnrichMathml.mergeChildren_ = function(node, newChildren) {
  var oldChildren = /**@type{!NodeList.<Element>}*/ (node.childNodes);
  if (!oldChildren.length) {
    newChildren.forEach(function(x) {node.appendChild(x);});
    return;
  }
  var oldCounter = 0;
  while (newChildren.length) {
    // TODO (sorge) This special case is only necessary, because explicit
    // function applications are destructively dropped in the semantic tree
    // computation. This should be addressed in the future!
    //
    if (oldChildren[oldCounter] === newChildren[0] ||
        sre.EnrichMathml.functionApplication_(
        oldChildren[oldCounter], newChildren[0])) {
      newChildren.shift();
      oldCounter++;
      continue;
    }
    if (oldChildren[oldCounter] &&
        newChildren.indexOf(oldChildren[oldCounter]) === -1) {
      oldCounter++;
      continue;
    }
    // Here we need a case that the newChild is actually an existing descendant
    // of the node, i.e., somewhere beneath but not contained in oldChildren.
    if (sre.EnrichMathml.isDescendant_(newChildren[0], node)) {
      newChildren.shift();
      continue;
    }
    node.insertBefore(newChildren[0], oldChildren[oldCounter] || null);
    newChildren.shift();
  }
};


/**
 * Checks if one node is a proper descendant of another.
 * @param {Node} child The potential descendant node.
 * @param {!Node} node The potential ancestor node.
 * @return {boolean} True if child is a descendant of node.
 * @private
 */
sre.EnrichMathml.isDescendant_ = function(child, node) {
  if (!child) {
    return false;
  }
  do {
    child = child.parentNode;
    if (child === node) {
      return true;
    }
  } while (child);
  return false;
};


/**
 * Checks if both old and new Node are invisible function applications and if
 * the new node has been explicitly added. If true it replaces the old for the
 * new node destructively.
 * @param {Element} oldNode The old node.
 * @param {Element} newNode The new, possibly added node.
 * @return {boolean} True if condition holds.
 * @private
 */
sre.EnrichMathml.functionApplication_ = function(oldNode, newNode) {
  var appl = sre.SemanticAttr.functionApplication();
  if (oldNode && newNode && oldNode.textContent && newNode.textContent &&
      oldNode.textContent === appl && newNode.textContent === appl &&
      newNode.getAttribute(sre.EnrichMathml.Attribute.ADDED) === 'true') {
    sre.DomUtil.replaceNode(oldNode, newNode);
    return true;
  }
  return false;
};


/**
 * @enum {string}
 */
sre.EnrichMathml.lcaType = {
  VALID: 'valid',
  INVALID: 'invalid',
  PRUNED: 'pruned'
};


/**
 * Finds the least common ancestor for a list of MathML nodes in the MathML
 * expression.
 * @param {!Array.<Element>} children A list of MathML nodes.
 * @return {{type: sre.EnrichMathml.lcaType, node: Element}} Structure
 *     indicating if the node representing the LCA is valid and the least common
 *     ancestor if it exits.
 * @private
 */
sre.EnrichMathml.mathmlLca_ = function(children) {
  // Need to avoid newly created children (invisible operators).
  var leftMost = sre.EnrichMathml.attachedElement_(children);
  if (!leftMost) {
    return {type: sre.EnrichMathml.lcaType.INVALID, node: null};
  }
  var rightMost = /**@type{!Element}*/(sre.EnrichMathml.attachedElement_(
      children.slice().reverse()));
  if (leftMost === rightMost) {
    return {type: sre.EnrichMathml.lcaType.VALID,
      node: leftMost};
  }
  var leftPath = sre.EnrichMathml.pathToRoot_(leftMost);
  var newLeftPath = sre.EnrichMathml.prunePath_(leftPath, children);
  var rightPath = sre.EnrichMathml.pathToRoot_(
      rightMost, function(x) {return newLeftPath.indexOf(x) !== -1;});
  var lca = rightPath[0];
  var lIndex = newLeftPath.indexOf(lca);
  if (lIndex === -1) {
    return {type: sre.EnrichMathml.lcaType.INVALID, node: null};
  }
  return {type:
        newLeftPath.length !== leftPath.length ?
        sre.EnrichMathml.lcaType.PRUNED : (
            sre.EnrichMathml.validLca_(newLeftPath[lIndex + 1], rightPath[1]) ?
        sre.EnrichMathml.lcaType.VALID :
        sre.EnrichMathml.lcaType.INVALID),
    node: lca};
};


/**
 * Prunes a path from a child element to the root node (where the root node is
 * first in the list), if the LCA is actually an member of the children list.
 * It then returns the shortend path, from the root element to the potential
 * LCA.
 * @param {!Array<Element>} path
 * @param {!Array<Element>} children
 * @return {!Array<Element>} The pruned path.
 * @private
 */
sre.EnrichMathml.prunePath_ = function(path, children) {
  var i = 0;
  while (path[i] && children.indexOf(path[i]) === -1) {
    i++;
  }
  return path.slice(0, i + 1);
};


/**
 * Finds the first elements in a list of nodes that has a parent pointer.
 * @param {!Array.<Element>} nodes A list of elements.
 * @return {Element} The first element node with a parent pointer if it exists.
 * @private
 */
sre.EnrichMathml.attachedElement_ = function(nodes) {
  var count = 0;
  var attached = null;
  while (!attached && count < nodes.length) {
    if (nodes[count].parentNode) {
      attached = nodes[count];
    }
    count++;
  }
  return attached;
};


/**
 * Computes the path from a node in the MathML tree to the root or until the
 * optional test fires.
 * @param {!Element} node The tree node from where to start.
 * @param {(function(!Element): boolean)=} opt_test The optional test that
 *     stops path computation if it fires.
 * @return {!Array.<!Element>} Path from root to node. That is, node is the last
 *     element in the array and array contains at least the original node.
 * @private
 */
sre.EnrichMathml.pathToRoot_ = function(node, opt_test) {
  var test = opt_test || function(x) {return false;};
  var path = [node];
  while (!test(node) && !sre.SemanticUtil.hasMathTag(node) && node.parentNode) {
    node = sre.EnrichMathml.parentNode_(node);
    path.unshift(node);
  }
  return path;
};


/**
 * Checks if a LCA of two nodes is valid. It takes the penultimate node in the
 * paths of the original nodes to the LCA and sees if they have no siblings.  In
 * case they have siblings, we can not simply replace the LCA with the node
 * comprising the children.
 * @param {Element} left Left path element.
 * @param {Element} right Right path element.
 * @return {boolean} True if valid LCA. False if either left or right empty or
 *     there exist siblings further to the left or right.
 * @private
 */
sre.EnrichMathml.validLca_ = function(left, right) {
  // TODO (sorge) Here we have to account for ignored tags.
  return !!(left && right && !left.previousSibling && !right.nextSibling);
};


/**
 * Computes the empty layout node that is the highest parent of the given node
 * and that only has one child.
 * @param {!Element} newNode The node currently under consideration.
 * @return {!Element} The parent node.
 */
sre.EnrichMathml.ascendNewNode = function(newNode) {
  while (!sre.SemanticUtil.hasMathTag(newNode) &&
         sre.EnrichMathml.unitChild_(newNode)) {
    newNode = sre.EnrichMathml.parentNode_(newNode);
  }
  return newNode;
};


/**
 * Descends a node as long as it only contains single empty tags, that do not
 * have semantic annotations already, while ignoring tags like merror, etc.
 * @param {!Element} node The node from which to descend.
 * @return {!Element} The inner most node with empty tag without semantic
 *    annotations.
 * @private
 */
sre.EnrichMathml.descendNode_ = function(node) {
  var children = sre.DomUtil.toArray(node.childNodes);
  if (!children) {
    return node;
  }
  var remainder = children.filter(function(child) {
    return child.nodeType === sre.DomUtil.NodeType.ELEMENT_NODE &&
        !sre.SemanticUtil.hasIgnoreTag(child);
  });
  if (remainder.length === 1 && sre.SemanticUtil.hasEmptyTag(remainder[0]) &&
      !remainder[0].hasAttribute(sre.EnrichMathml.Attribute.TYPE)) {
    return sre.EnrichMathml.descendNode_(remainder[0]);
  }
  return node;
};


/**
 * Checks if the node is a unit child, annotation it is the only child of its
 * parent modulo ignored nodes.
 * @param {!Element} node The node to be tested.
 * @return {boolean} True if node is a legal unit child.
 * @private
 */
sre.EnrichMathml.unitChild_ = function(node) {
  var parent = sre.EnrichMathml.parentNode_(node);
  if (!parent || !sre.SemanticUtil.hasEmptyTag(parent)) {
    return false;
  }
  return sre.DomUtil.toArray(parent.childNodes).every(
      function(child) {
        return child === node || sre.EnrichMathml.isIgnorable_(child);
      });
};


/**
 * Checks recursively if the node is an element that can be ignored, i.e., only
 * has empty and ignored tags.
 * @param {!Element} node The node to be tested.
 * @return {boolean} True if the node is ignorable.
 * @private
 */
sre.EnrichMathml.isIgnorable_ = function(node) {
  if (!node || sre.SemanticUtil.hasIgnoreTag(node)) {
    return true;
  }
  if (!sre.SemanticUtil.hasEmptyTag(node)) {
    return false;
  }
  return sre.DomUtil.toArray(node.childNodes)
      .every(sre.EnrichMathml.isIgnorable_);
};


/**
 * Returns the parent node of the element in the correct type.
 * @param {!Element} element The parent of the element.
 * @return {!Element} Parent element.
 * @private
 */
sre.EnrichMathml.parentNode_ = function(element) {
  return /**@type{!Element}*/(element.parentNode);
};


/**
 * Adds a collapsed attribute to the given node, according to the collapsed
 * structure.
 * @param {!Element} node The MathML node.
 * @param {!sre.SemanticSkeleton.Sexp} collapsed The collapsed structure
 *    annotations.
 */
sre.EnrichMathml.addCollapsedAttribute = function(node, collapsed) {
  var skeleton = new sre.SemanticSkeleton(collapsed);
  node.setAttribute(sre.EnrichMathml.Attribute.COLLAPSED, skeleton.toString());
};


/**
 * Clones a content node.
 * @param {!sre.SemanticNode} content The content node.
 * @return {!Element} The corresponding MathML node.
 */
sre.EnrichMathml.cloneContentNode = function(content) {
  if (content.mathml.length) {
    return sre.EnrichMathml.walkTree(content);
  }
  var clone = sre.EnrichMathml.SETTINGS.implicit ?
      sre.EnrichMathml.createInvisibleOperator_(content) :
      sre.DomUtil.createElement('mrow');
  content.mathml = [clone];
  return clone;
};


/**
 * Concatenates node ids into a comma separated lists.
 * @param {!Array.<!sre.SemanticNode>} nodes The list of nodes.
 * @return {!string} The comma separated lists.
 */
sre.EnrichMathml.makeIdList = function(nodes) {
  return nodes.map(function(node) {
    return node.id;
  }).join(',');
};


/**
 * Sets semantic attributes in a MathML node.
 * @param {!Element} mml The MathML node.
 * @param {!sre.SemanticNode} semantic The semantic tree node.
 */
sre.EnrichMathml.setAttributes = function(mml, semantic) {
  mml.setAttribute(sre.EnrichMathml.Attribute.TYPE, semantic.type);
<<<<<<< HEAD
  var attributes = semantic.attributes();
  for (var i = 0, attr; attr = attributes[i]; i++) {
    mml.setAttribute(sre.EnrichMathml.Attribute[attr[0].toUpperCase()],
                     attr[1]);
=======
  mml.setAttribute(sre.EnrichMathml.Attribute.ROLE, semantic.role);
  if (Object.keys(semantic.annotation).length) {
    mml.setAttribute(sre.EnrichMathml.Attribute.ANNOTATION,
                     semantic.xmlAnnotation());
>>>>>>> 0604be27
  }
  if (semantic.childNodes.length) {
    mml.setAttribute(sre.EnrichMathml.Attribute.CHILDREN,
                     sre.EnrichMathml.makeIdList(semantic.childNodes));
  }
  if (semantic.contentNodes.length) {
    mml.setAttribute(sre.EnrichMathml.Attribute.CONTENT,
                     sre.EnrichMathml.makeIdList(semantic.contentNodes));
  }
  if (semantic.parent) {
    mml.setAttribute(sre.EnrichMathml.Attribute.PARENT, semantic.parent.id);
  }
};


/**
 * Combines content and children lists depending ont the type of the semantic
 * node.
 * @param {!sre.SemanticNode} semantic The semantic tree node.
 * @param {!Array.<!Element>} content The list of content nodes.
 * @param {!Array.<!Element>} children The list of child nodes.
 * @return {!Array.<!Element>} The combined list.
 * @private
 */
sre.EnrichMathml.combineContentChildren_ = function(
    semantic, content, children) {
  sre.EnrichMathml.setOperatorAttribute_(semantic, content);
  switch (semantic.type) {
    case sre.Semantic.Type.RELSEQ:
    case sre.Semantic.Type.INFIXOP:
    case sre.Semantic.Type.MULTIREL:
      return sre.BaseUtil.interleaveLists(children, content);
    case sre.Semantic.Type.PREFIXOP:
      return content.concat(children);
    case sre.Semantic.Type.POSTFIXOP:
      return children.concat(content);
    case sre.Semantic.Type.FENCED:
      children.unshift(content[0]);
      children.push(content[1]);
      return children;
    case sre.Semantic.Type.PUNCTUATED:
      if (semantic.role === sre.Semantic.Role.TEXT) {
        return sre.BaseUtil.interleaveLists(children, content);
      }
      var markupList = [];
      for (var i = 0, j = 0, child, cont;
           child = children[i], cont = content[j]; i++) {
        if (child.getAttribute(sre.EnrichMathml.Attribute.ID) ==
            cont.getAttribute(sre.EnrichMathml.Attribute.ID)) {
          j++;
          markupList.push(child);
        }
      }
      sre.EnrichMathml.setOperatorAttribute_(semantic, markupList);
      return children;
    case sre.Semantic.Type.APPL:
      return [children[0], content[0], children[1]];
    case sre.Semantic.Type.ROOT:
      return [children[1], children[0]];
    case sre.Semantic.Type.ROW:
    case sre.Semantic.Type.LINE:
      if (content.length) {
        children.unshift(content[0]);
      }
      return children;
    default:
      return children;
  }
};


/**
 * Rewrites an mfenced node to an mrow node.
 * @param {!Element} mml The MathML node.
 * @return {!Element} The rewritten element.
 */
sre.EnrichMathml.rewriteMfenced = function(mml) {
  if (sre.DomUtil.tagName(mml) !== 'MFENCED') {
    return mml;
  }
  var newNode = sre.DomUtil.createElement('mrow');
  for (var i = 0, attr; attr = mml.attributes[i]; i++) {
    if (['open', 'close', 'separators'].indexOf(attr.name) === -1) {
      newNode.setAttribute(attr.name, attr.value);
    }
  }
  sre.DomUtil.toArray(mml.childNodes).
      forEach(function(x) {newNode.appendChild(x);});
  sre.DomUtil.replaceNode(mml, newNode);
  return newNode;
};


/**
 * Makes a new MathML element for an invisible operator or one added by mfenced.
 * @param {!sre.SemanticNode} operator The semantic node with the operator.
 * @return {!Element} The newly created MathML element.
 * @private
 */
sre.EnrichMathml.createInvisibleOperator_ = function(operator) {
  var moNode = sre.DomUtil.createElement('mo');
  var text = sre.DomUtil.createTextNode(operator.textContent);
  moNode.appendChild(text);
  sre.EnrichMathml.setAttributes(moNode, operator);
  moNode.setAttribute(sre.EnrichMathml.Attribute.ADDED, 'true');
  return moNode;
};


/**
 * Adds a relevant operator attribute to the a list of content nodes.
 * @param {!sre.SemanticNode} semantic The semantic tree node.
 * @param {!Array.<!Element>} content The list of content nodes.
 * @private
 */
sre.EnrichMathml.setOperatorAttribute_ = function(semantic, content) {
  var operator = semantic.type +
          (semantic.textContent ? ',' + semantic.textContent : '');
  content.forEach(function(c) {
    (sre.EnrichMathml.getInnerNode(c)).setAttribute(
        sre.EnrichMathml.Attribute.OPERATOR, operator);});
};


/**
 * Recursively computes the innermost element node. That is for an element it
 * descends empty tags like mrow, ignoring ignore tags like merror, etc. as long
 * as there is a single non-trivial node. Returns the non-trivial node lowest in
 * the tree.
 * @param {!Element} node The MathML element to process.
 * @return {!Element} The innermost element node, which can be the original node
 *     itself.
 */
sre.EnrichMathml.getInnerNode = function(node) {
  var children = sre.DomUtil.toArray(node.childNodes);
  if (!children) {
    return node;
  }
  var remainder = children.filter(function(child) {
    return child.nodeType === sre.DomUtil.NodeType.ELEMENT_NODE &&
        !sre.SemanticUtil.hasIgnoreTag(child);
  });
  var result = [];
  for (var i = 0, remain; remain = remainder[i]; i++) {
    if (sre.SemanticUtil.hasEmptyTag(remain)) {
      var nextInner = sre.EnrichMathml.getInnerNode(remain);
      if (nextInner && nextInner !== remain) {
        result.push(nextInner);
      }
    } else {
      result.push(remain);
    }
  }
  if (result.length === 1) {
    return result[0];
  }
  return node;
};


/**
 * Creates formatted output  for MathML and semantic tree expression.
 * REMARK: Helper function.
 * @param {!Element} mml The original MathML expression.
 * @param {!Element} expr The enriched MathML expression.
 * @param {!sre.SemanticTree} tree The semantic tree.
 * @param {boolean=} opt_wiki Flag to specify wiki output.
 */
sre.EnrichMathml.formattedOutput = function(mml, expr, tree, opt_wiki) {
  var wiki = opt_wiki || false;
  sre.EnrichMathml.formattedOutput_(mml, 'Original MathML', wiki);
  sre.EnrichMathml.formattedOutput_(tree, 'Semantic Tree', wiki);
  sre.EnrichMathml.formattedOutput_(expr, 'Semantically enriched MathML',
      wiki);
};


/**
 * Prints formatted output for MathML and semantic tree expression. Depending on
 * the wiki flag it might wrap it into markup useful for GitHub wikis.
 * REMARK: Helper function.
 * @param {!(Element|sre.SemanticTree)} element The original MathML expression.
 * @param {string} name The name of the expression to be printed in the wiki.
 * @param {boolean} wiki Flag to specify wiki output.
 * @private
 */
sre.EnrichMathml.formattedOutput_ = function(element, name, wiki) {
  var output = sre.DomUtil.formatXml(element.toString());
  if (!wiki) {
    console.log(output);
    return;
  }
  console.log(name + ':\n```html\n' +
              sre.EnrichMathml.removeAttributePrefix(output) + '\n```\n');
};


/**
 * Removes the semantic prefix from the attributes of an enriched MathML element
 * given as a serialised string. This is useful for more concise display.
 *
 * NOTE THAT THIS METHOD IS FRAGILE!
 *
 * The result is not necessarily a meaningful XML expression. Attributes might
 * overwrite or be shadowed by other attributes already in the node. For
 * example, with both PREFIX-attr and attr present, the latter is overwritten by
 * the operation.
 * @param {!string} mml The MathML node.
 * @return {!string} The MathML node with rewritten attributes.
 */
sre.EnrichMathml.removeAttributePrefix = function(mml) {
  return mml.toString().replace(
      new RegExp(sre.EnrichMathml.ATTRIBUTE_PREFIX_, 'g'), '');
};


/**
 * Prints a list of nodes.
 * @param {string} title A string to print first.
 * @param {!NodeList} nodes A list of nodes.
 */
sre.EnrichMathml.printNodeList__ = function(title, nodes) {
  console.log(title);
  sre.DomUtil.toArray(nodes).forEach(function(x) {console.log(x.toString());});
  console.log('<<<<<<<<<<<<<<<<<');
};<|MERGE_RESOLUTION|>--- conflicted
+++ resolved
@@ -633,17 +633,10 @@
  */
 sre.EnrichMathml.setAttributes = function(mml, semantic) {
   mml.setAttribute(sre.EnrichMathml.Attribute.TYPE, semantic.type);
-<<<<<<< HEAD
   var attributes = semantic.attributes();
   for (var i = 0, attr; attr = attributes[i]; i++) {
     mml.setAttribute(sre.EnrichMathml.Attribute[attr[0].toUpperCase()],
                      attr[1]);
-=======
-  mml.setAttribute(sre.EnrichMathml.Attribute.ROLE, semantic.role);
-  if (Object.keys(semantic.annotation).length) {
-    mml.setAttribute(sre.EnrichMathml.Attribute.ANNOTATION,
-                     semantic.xmlAnnotation());
->>>>>>> 0604be27
   }
   if (semantic.childNodes.length) {
     mml.setAttribute(sre.EnrichMathml.Attribute.CHILDREN,
