// Copyright 2014-18 Volker Sorge
//
// Licensed under the Apache License, Version 2.0 (the "License");
// you may not use this file except in compliance with the License.
// You may obtain a copy of the License at
//
//      http://www.apache.org/licenses/LICENSE-2.0
//
// Unless required by applicable law or agreed to in writing, software
// distributed under the License is distributed on an "AS IS" BASIS,
// WITHOUT WARRANTIES OR CONDITIONS OF ANY KIND, either express or implied.
// See the License for the specific language governing permissions and
// limitations under the License.


/**
 * @fileoverview Variables for sre.
 *
 * @author volker.sorge@gmail.com (Volker Sorge)
 */
goog.provide('sre.Variables');



/**
 * @constructor
 */
sre.Variables = function() {};


/**
 * SRE version.
 * @const
 * @type {string}
 */
<<<<<<< HEAD
sre.Variables.VERSION = '3.0.0-beta.1';
=======
sre.Variables.VERSION = '2.3.0';

>>>>>>> b798419b

/**
 * List of locales to load.
 * @const
 * @type {Array.<string>}
 */
sre.Variables.LOCALES = ['en', 'es', 'nemeth'];


/**
 * MathJax version. This is useful for paths depending on MathJax distribution.
 * @const
 * @type {string}
 */
sre.Variables.mathjaxVersion = '2.7.5';


/**
 * The URL for SRE resources.
 * @const
 * @type {string}
 */
sre.Variables.url = 'https://cdn.jsdelivr.net/npm/speech-rule-engine@' +
    sre.Variables.VERSION + '/lib/mathmaps';


/**
 * Path to Xpath library file.
 * @const
 * @type {string}
 */
sre.Variables.WGXpath = 'https://cdnjs.cloudflare.com/ajax/libs/mathjax/' +
    sre.Variables.mathjaxVersion + '/extensions/a11y/wgxpath.install.js';

<|MERGE_RESOLUTION|>--- conflicted
+++ resolved
@@ -33,12 +33,8 @@
  * @const
  * @type {string}
  */
-<<<<<<< HEAD
 sre.Variables.VERSION = '3.0.0-beta.1';
-=======
-sre.Variables.VERSION = '2.3.0';
 
->>>>>>> b798419b
 
 /**
  * List of locales to load.
