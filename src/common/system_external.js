// Copyright 2014 Volker Sorge
//
// Licensed under the Apache License, Version 2.0 (the "License");
// you may not use this file except in compliance with the License.
// You may obtain a copy of the License at
//
//      http://www.apache.org/licenses/LICENSE-2.0
//
// Unless required by applicable law or agreed to in writing, software
// distributed under the License is distributed on an "AS IS" BASIS,
// WITHOUT WARRANTIES OR CONDITIONS OF ANY KIND, either express or implied.
// See the License for the specific language governing permissions and
// limitations under the License.


/**
 * @fileoverview This is the file that takes care of some of the underlying
 * system dependencies.  In particular, any dependency on NodeJS, like require
 * statements, should go in this file.  Ideally only this file should depend on
 * extern.js.
 *
 * @author volker.sorge@gmail.com (Volker Sorge)
 */
goog.provide('sre.SystemExternal');

goog.require('sre.Variables');



/**
 * @constructor
 */
sre.SystemExternal = function() { };


/**
 * The local require function for NodeJS.
 * @param {string} library A library name.
 * @return {Object} The library object that has been loaded.
 */
sre.SystemExternal.require = function(library) {
  if (typeof process !== 'undefined' && typeof require !== 'undefined') {
    return require(library);
  }
  return null;
};


/**
 * Check if DOM document is already supported in this JS.
 * @return {boolean} True if document is defined.
 */
sre.SystemExternal.documentSupported = function() {
  return !(typeof(document) == 'undefined');
};


/**
 * Process library.
 * @type {Object}
 */
sre.SystemExternal.process = sre.SystemExternal.require('process');


/**
 * Xmldom library.
 * @type {Object}
 */
sre.SystemExternal.xmldom = sre.SystemExternal.documentSupported() ?
    window :
    sre.SystemExternal.require('xmldom-sre');


/**
 * DOM document implementation.
 * @type {Object}
 */
sre.SystemExternal.document = sre.SystemExternal.documentSupported() ?
    document :
    (new sre.SystemExternal.xmldom.DOMImplementation()).
        createDocument('', '', 0);


/**
 * Xpath library.
 * @type {Object}
 */
sre.SystemExternal.xpath = sre.SystemExternal.documentSupported() ?
    document :
    function() {
      var window = {document: {}};
      var wgx = sre.SystemExternal.require('wicked-good-xpath');
      wgx.install(window);
      window.document.XPathResult = window.XPathResult;
      return window.document;
    }();


/**
 * Commander library.
 * @type {Object}
 */
sre.SystemExternal.commander = sre.SystemExternal.documentSupported() ?
    null : sre.SystemExternal.require('commander');


/**
 * Filesystem library.
 * @type {Object}
 */
sre.SystemExternal.fs = sre.SystemExternal.documentSupported() ?
    null : sre.SystemExternal.require('fs');


/**
<<<<<<< HEAD
 * XML mappings for JSON output. 
 * @type {Object}
 */
// sre.SystemExternal.xm = sre.SystemExternal.documentSupported() ?
//     null : sre.SystemExternal.require('xml-mapping');


/**
=======
>>>>>>> 2ebbef60
 * The URL for SRE resources.
 * @const
 * @type {string}
 */
sre.SystemExternal.url = sre.Variables.url;


/**
 * Path to JSON files.
 * @type {string}
 */
sre.SystemExternal.jsonPath = function() {
  return ((sre.SystemExternal.process && typeof global !== 'undefined') ?
      (sre.SystemExternal.process.env.SRE_JSON_PATH || global.SRE_JSON_PATH ||
         sre.SystemExternal.process.cwd()) :
          sre.SystemExternal.url) +
      '/';
}();


/**
 * Path to Xpath library file.
 * @type {string}
 */
sre.SystemExternal.WGXpath = sre.Variables.WGXpath;


/**
 * WGXpath library.
 * @type {Object}
 */
sre.SystemExternal.wgxpath = null;<|MERGE_RESOLUTION|>--- conflicted
+++ resolved
@@ -113,17 +113,6 @@
 
 
 /**
-<<<<<<< HEAD
- * XML mappings for JSON output. 
- * @type {Object}
- */
-// sre.SystemExternal.xm = sre.SystemExternal.documentSupported() ?
-//     null : sre.SystemExternal.require('xml-mapping');
-
-
-/**
-=======
->>>>>>> 2ebbef60
  * The URL for SRE resources.
  * @const
  * @type {string}
