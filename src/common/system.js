--- conflicted
+++ resolved
@@ -51,11 +51,7 @@
    * Version number.
    * @type {string}
    */
-<<<<<<< HEAD
   this.version = '2.3.0-beta.0';
-=======
-  this.version = '2.2.0';
->>>>>>> 8cacbbcb
 
 };
 goog.addSingletonGetter(sre.System);
@@ -129,17 +125,11 @@
   engine.ruleSets = feature.rules ? feature.rules :
       sre.SpeechRuleStores.availableSets();
   sre.SpeechRuleEngine.getInstance().parameterize(engine.ruleSets);
-<<<<<<< HEAD
   engine.dynamicCstr = engine.parser.parse(engine.locale + '.' +
                                            engine.domain + '.' + engine.style);
   var comparator = engine.comparators[engine.domain];
   engine.comparator = comparator ? comparator() :
     new sre.DynamicCstr.DefaultComparator(
-=======
-  engine.dynamicCstr = sre.DynamicCstr.create(
-      engine.locale, engine.domain, engine.style);
-  engine.comparator = new sre.DynamicCstr.DefaultComparator(
->>>>>>> 8cacbbcb
       engine.dynamicCstr,
       sre.DynamicProperties.create(
       [sre.DynamicCstr.DEFAULT_VALUES[sre.DynamicCstr.Axis.LOCALE]],
