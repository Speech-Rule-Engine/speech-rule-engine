--- conflicted
+++ resolved
@@ -108,16 +108,9 @@
     engine[feat] = feature[feat] || engine[feat];
   };
   var binaryFeatures = ['strict', 'cache', 'semantics'];
-  var stringFeatures = ['markup', 'style', 'domain', 'speech'];
+  var stringFeatures = ['markup', 'style', 'domain', 'speech', 'walker'];
   setMulti('mode');
   sre.System.prototype.configBlocks_(feature);
-<<<<<<< HEAD
-=======
-  engine.style = feature.style || engine.style;
-  engine.domain = feature.domain || engine.domain;
-  engine.speech = feature.speech || engine.speech;
-  engine.walker = feature.walker || engine.walker;
->>>>>>> 0ea55878
   binaryFeatures.forEach(setIf);
   stringFeatures.forEach(setMulti);
   if (feature.json) {
