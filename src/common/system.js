// Copyright 2014 Volker Sorge
//
// Licensed under the Apache License, Version 2.0 (the "License");
// you may not use this file except in compliance with the License.
// You may obtain a copy of the License at
//
//      http://www.apache.org/licenses/LICENSE-2.0
//
// Unless required by applicable law or agreed to in writing, software
// distributed under the License is distributed on an "AS IS" BASIS,
// WITHOUT WARRANTIES OR CONDITIONS OF ANY KIND, either express or implied.
// See the License for the specific language governing permissions and
// limitations under the License.


/**
 * @fileoverview Basic interface functionality for the Speech Rule Engine.
 *
 * @author volker.sorge@gmail.com (Volker Sorge)
 */
goog.provide('sre.System');

goog.require('sre.AuralRendering');
goog.require('sre.BaseUtil');
goog.require('sre.Debugger');
goog.require('sre.DomUtil');
goog.require('sre.DynamicCstr');
goog.require('sre.Engine');
goog.require('sre.Engine.Error');
goog.require('sre.Enrich');
goog.require('sre.HighlighterFactory');
goog.require('sre.L10n');
goog.require('sre.MathStore');
goog.require('sre.ProcessorFactory');
goog.require('sre.Semantic');
goog.require('sre.SpeechGeneratorFactory');
goog.require('sre.SpeechGeneratorUtil');
goog.require('sre.SpeechRuleEngine');
goog.require('sre.SpeechRuleStores');
goog.require('sre.SystemExternal');
goog.require('sre.Variables');
goog.require('sre.WalkerFactory');
goog.require('sre.WalkerUtil');



/**
 * @constructor
 */
sre.System = function() {

  /**
   * Version number.
   * @type {string}
   */
  this.version = sre.Variables.VERSION;

};
goog.addSingletonGetter(sre.System);


/**
 *  Setup Methods functionality.
 */
// These are all API interface functions. Therefore, avoid any usage of "this"
// in the code.
/**
 * Method to setup and intialize the speech rule engine. Currently the feature
 * parameter is ignored, however, this could be used to fine tune the setup.
 * @param {Object.<boolean|string>} feature An object describing some
 *     setup features.
 */
sre.System.prototype.setupEngine = function(feature) {
  var engine = sre.Engine.getInstance();
  var setIf = function(feat) {
    if (typeof feature[feat] !== 'undefined') {
      engine[feat] = !!feature[feat];
    }
  };
  var setMulti = function(feat) {
    engine[feat] = feature[feat] || engine[feat];
  };
<<<<<<< HEAD
  var binaryFeatures = ['strict', 'cache', 'semantics', 'structure', 'pprint'];
  var stringFeatures = ['markup', 'style', 'domain', 'speech', 'walker',
                        'locale', 'rate'];
=======
>>>>>>> f6c9b879
  setMulti('mode');
  sre.System.prototype.configBlocks_(feature);
  sre.Engine.BINARY_FEATURES.forEach(setIf);
  sre.Engine.STRING_FEATURES.forEach(setMulti);
  if (feature.json) {
    sre.SystemExternal.jsonPath = sre.BaseUtil.makePath(feature.json);
  }
  if (feature.xpath) {
    sre.SystemExternal.WGXpath = feature.xpath;
  }
  engine.setupBrowsers();
  engine.ruleSets = feature.rules ? feature.rules :
      sre.SpeechRuleStores.availableSets();
  sre.SpeechRuleEngine.getInstance().parameterize(engine.ruleSets);
  engine.setDynamicCstr();
  sre.L10n.setLocale();
};


/**
 * Reads configuration blocks and adds them to the feature vector.
 * @param {Object.<boolean|string>} feature An object describing some
 *     setup features.
 * @private
 */
sre.System.prototype.configBlocks_ = function(feature) {
  if (sre.Engine.getInstance().mode !== sre.Engine.Mode.HTTP) {
    return;
  }
  var scripts = document.documentElement.querySelectorAll(
      'script[type="text/x-sre-config"]');
  for (var i = 0, m = scripts.length; i < m; i++) {
    try {
      var inner = scripts[i].innerHTML;
      var config = JSON.parse(inner);
      for (var f in config) {
        feature[f] = config[f];
      }
    }
    catch (err) {
      sre.Debugger.getInstance().output('Illegal configuration ', inner);
    }
  }
};


/**
 * Setting engine to async mode once it is ready.
 */
sre.System.setAsync = function() {
  if (!sre.Engine.isReady()) {
    setTimeout(sre.System.setAsync, 500);
  }
  (sre.System.getInstance()).setupEngine({'mode': sre.Engine.Mode.ASYNC});
};


sre.System.prototype.engineSetup = function() {
<<<<<<< HEAD
  var engineFeatures = ['mode',
                        'locale',
                        'domain',
                        'style',
                        'walker',
                        'markup',
                        'rate',
                        'semantics',
                        'speech',
                        'pprint',
                        'structure',
                        'strict',
                        'cache'
                       ];
=======
  var engineFeatures = ['mode'].
      concat(sre.Engine.STRING_FEATURES, sre.Engine.BINARY_FEATURES);
>>>>>>> f6c9b879
  var engine = sre.Engine.getInstance();
  var features = {};
  engineFeatures.forEach(function(x) {features[x] = engine[x];});
  features.json = sre.SystemExternal.jsonPath;
  features.xpath = sre.SystemExternal.WGXpath;
<<<<<<< HEAD
  features.rules = engine.ruleSets;
=======
  features.rules = engine.ruleSets.slice();
>>>>>>> f6c9b879
  return features;
};


sre.System.prototype.engineReady = function() {
  return sre.Engine.isReady();
};

//
// Naming convention:
// Input is either an XML expression as a string or from a file.
//
// Output:
//  toSpeech: Aural rendering string.
//  toSemantic: XML of semantic tree.
//  toJson: Json version of the semantic tree.
//  toEnriched: Enriched MathML node.
//  toDescription: List of auditory descriptions.
//
// Output for the file version are strings.
//
//TODO: (sorge) Need an async versions of these.
/**
 * Main function to translate expressions into auditory descriptions.
 * @param {string} expr Processes a given XML expression for translation.
 * @return {string} The aural rendering of the expression.
 */
sre.System.prototype.toSpeech = function(expr) {
  return sre.System.getInstance().processString('speech', expr);
};


/**
 * @deprecated Use toSpeech().
 */
sre.System.prototype.processExpression = sre.System.prototype.toSpeech;


/**
 * Function to translate MathML string into Semantic Tree.
 * @param {string} expr Processes a given MathML expression for translation.
 * @return {Node} The semantic tree as Xml.
 */
sre.System.prototype.toSemantic = function(expr) {
  return sre.System.getInstance().processString('semantic', expr);
};


/**
 * Function to translate MathML string into JSON version of the Semantic Tree.
 * @param {string} expr Processes a given MathML expression for translation.
 * @return {JSONType} The semantic tree as Json.
 */
sre.System.prototype.toJson = function(expr) {
  return sre.System.getInstance().processString('json', expr);
};


/**
 * Main function to translate expressions into auditory descriptions.
 * @param {string} expr Processes a given Xml expression for translation.
 * @return {!Array.<sre.AuditoryDescription>} The auditory descriptions.
 */
sre.System.prototype.toDescription = function(expr) {
  return sre.System.getInstance().processString('description', expr);
};


/**
 * Function to translate MathML string into semantically enriched MathML.
 * @param {string} expr Processes a given MathML expression for translation.
 * @return {!Element} The enriched MathML node.
 */
sre.System.prototype.toEnriched = function(expr) {
  return sre.System.getInstance().processString('enriched', expr);
};


/**
 * Processes an input string with the given processor.
 * @param {string} processor The name of the processor to call.
 * @param {string} input The input string.
 * @return {T} The computed data structure.
 * @template T
 */
sre.System.prototype.processString = function(processor, input) {
  return sre.ProcessorFactory.process(processor, input);
};


/**
 * Reads an xml expression from a file and returns its aural rendering to a
 * file.
 * @param {string} input The input filename.
 * @param {string=} opt_output The output filename if one is given.
 */
sre.System.prototype.fileToSpeech = function(input, opt_output) {
  sre.System.getInstance().processFile('speech', input, opt_output);
};


/**
 * @deprecated Use fileToSpeech().
 */
sre.System.prototype.processFile = sre.System.prototype.fileToSpeech;


/**
 * Reads an xml expression from a file and returns the XML for the semantic tree
 * to a file.
 * @param {string} input The input filename.
 * @param {string=} opt_output The output filename if one is given.
 */
sre.System.prototype.fileToSemantic = function(input, opt_output) {
  sre.System.getInstance().processFile('semantic', input, opt_output);
};


/**
 * Function to translate MathML string into JSON version of the Semantic Tree to
 * a file.
 * @param {string} input The input filename.
 * @param {string=} opt_output The output filename if one is given.
 */
sre.System.prototype.fileToJson = function(input, opt_output) {
  sre.System.getInstance().processFile('json', input, opt_output);
};


/**
 * Main function to translate expressions into auditory descriptions
 * a file.
 * @param {string} input The input filename.
 * @param {string=} opt_output The output filename if one is given.
 */
sre.System.prototype.fileToDescription = function(input, opt_output) {
  sre.System.getInstance().processFile('description', input, opt_output);
};


/**
 * Function to translate MathML string into semantically enriched MathML in a
 * file.
 * @param {string} input The input filename.
 * @param {string=} opt_output The output filename if one is given.
 */
sre.System.prototype.fileToEnriched = function(input, opt_output) {
  sre.System.getInstance().processFile('enriched', input, opt_output);
};


/**
 * Reads an xml expression from a file, processes with the given function and
 * returns the result either to a file or to stdout.
 * @param {string} processor The name of the processor to call.
 * @param {string} input The input filename.
 * @param {string=} opt_output The output filename if one is given.
 */
sre.System.prototype.processFile = function(processor, input, opt_output) {
  if (!sre.Engine.isReady()) {
    setTimeout(goog.bind(function() {
      this.processFile(processor, input, opt_output);
    }, this), 100);
    return;
  }
  if (sre.Engine.getInstance().mode === sre.Engine.Mode.SYNC) {
    this.processFileSync_(processor, input, opt_output);
    return;
  }
  this.processFileAsync_(processor, input, opt_output);
};


/**
 * Reads an xml expression from a file. Throws exception if file does not exist.
 * @param {string} file The input filename.
 * @return {string} The input string read from file.
 * @private
 */
sre.System.prototype.inputFileSync_ = function(file) {
  try {
    var expr = sre.SystemExternal.fs.readFileSync(file, {encoding: 'utf8'});
  } catch (err) {
    throw new sre.Engine.Error('Can not open file: ' + file);
  }
  return expr;
};


/**
 * Reads an xml expression from a file, processes with the given function and
 * returns the result either to a file or to stdout in synchronous mode.
 * @param {string} processor The name of the processor.
 * @param {string} input The input filename.
 * @param {string=} opt_output The output filename if one is given.
 * @private
 */
sre.System.prototype.processFileSync_ = function(processor, input, opt_output) {
  var expr = sre.System.getInstance().inputFileSync_(input);
  var result = sre.ProcessorFactory.output(processor, expr);
  if (!opt_output) {
    console.info(result);
    return;
  }
  try {
    sre.SystemExternal.fs.writeFileSync(opt_output, result);
  } catch (err) {
    throw new sre.Engine.Error('Can not write to file: ' + opt_output);
  }
};


/**
 * Reads an xml expression from a file. Throws exception if file does not exist.
 * @param {string} file The input filename.
 * @param {function(string)} callback The callback to apply to the input.
 * @private
 */
sre.System.prototype.inputFileAsync_ = function(file, callback) {
  sre.SystemExternal.fs.readFile(
      file, {encoding: 'utf8'},
      goog.bind(function(err, data) {
        if (err) {
          throw new sre.Engine.Error('Can not open file: ' + file);
        }
        callback(data);
      }, this)
  );
};


/**
 * Reads an xml expression from a file, processes with the given function and
 * returns the result either to a file or to stdout in asynchronous mode.
 * @param {string} processor The name of the processor.
 * @param {string} input The input filename.
 * @param {string=} opt_output The output filename if one is given.
 * @private
 */
sre.System.prototype.processFileAsync_ = function(
    processor, input, opt_output) {
  sre.System.getInstance().inputFileAsync_(
      input,
      goog.bind(function(expr) {
        var result = sre.ProcessorFactory.output(processor, expr);
        if (!opt_output) {
          console.info(result);
          return;
        }
        sre.SystemExternal.fs.writeFile(opt_output, result, function(err) {
          if (err) {
            throw new sre.Engine.Error('Can not write to file: ' + opt_output);
          }
        });
      }, this));
};


// These are still considered experimental.
/**
 * Walk a math expression provided by an external system.
 * @param {string} expr The string containing a MathML representation.
 * @return {string} The initial speech string for that expression.
 */
sre.System.prototype.walk = function(expr) {
  return sre.ProcessorFactory.output('walker', expr);
};


/**
 * Moves in the math expression that is currently being walked.
 * @param {sre.EventUtil.KeyCode|string} direction The direction of the move
 *     given either as string or keycode.
 * @return {?string} The speech string generated by the walk. Null if a boundary
 *     is hit.
 */
sre.System.prototype.move = function(direction) {
  return sre.ProcessorFactory.keypress('move', direction);
};<|MERGE_RESOLUTION|>--- conflicted
+++ resolved
@@ -80,12 +80,6 @@
   var setMulti = function(feat) {
     engine[feat] = feature[feat] || engine[feat];
   };
-<<<<<<< HEAD
-  var binaryFeatures = ['strict', 'cache', 'semantics', 'structure', 'pprint'];
-  var stringFeatures = ['markup', 'style', 'domain', 'speech', 'walker',
-                        'locale', 'rate'];
-=======
->>>>>>> f6c9b879
   setMulti('mode');
   sre.System.prototype.configBlocks_(feature);
   sre.Engine.BINARY_FEATURES.forEach(setIf);
@@ -144,35 +138,14 @@
 
 
 sre.System.prototype.engineSetup = function() {
-<<<<<<< HEAD
-  var engineFeatures = ['mode',
-                        'locale',
-                        'domain',
-                        'style',
-                        'walker',
-                        'markup',
-                        'rate',
-                        'semantics',
-                        'speech',
-                        'pprint',
-                        'structure',
-                        'strict',
-                        'cache'
-                       ];
-=======
   var engineFeatures = ['mode'].
       concat(sre.Engine.STRING_FEATURES, sre.Engine.BINARY_FEATURES);
->>>>>>> f6c9b879
   var engine = sre.Engine.getInstance();
   var features = {};
   engineFeatures.forEach(function(x) {features[x] = engine[x];});
   features.json = sre.SystemExternal.jsonPath;
   features.xpath = sre.SystemExternal.WGXpath;
-<<<<<<< HEAD
-  features.rules = engine.ruleSets;
-=======
   features.rules = engine.ruleSets.slice();
->>>>>>> f6c9b879
   return features;
 };
 
