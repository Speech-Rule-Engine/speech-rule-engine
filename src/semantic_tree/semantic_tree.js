--- conflicted
+++ resolved
@@ -175,782 +175,7 @@
     this.root = newNode;
     return;
   }
-<<<<<<< HEAD
-  parent.replaceChild_(oldNode, newNode);
-};
-
-
-/**
- * Updates the content of the node thereby possibly changing type and role.
- * @param {string} content The new content string.
- * @private
- */
-sre.SemanticTree.Node.prototype.updateContent_ = function(content) {
-  // Remove superfluous whitespace!
-  content = content.trim();
-  if (this.textContent == content) {
-    return;
-  }
-  var meaning = sre.SemanticAttr.lookupMeaning(content);
-  this.textContent = content;
-  this.role = meaning.role;
-  this.type = meaning.type;
-  this.font = meaning.font;
-};
-
-
-/**
- * Adds MathML nodes to the node's store of MathML nodes if necessary only, as
- * we can not necessarily assume that the MathML of the content nodes and
- * children are all disjoint.
- * @param {Array.<Node>} mmlNodes List of MathML nodes.
- * @private
- */
-sre.SemanticTree.Node.prototype.addMathmlNodes_ = function(mmlNodes) {
-  for (var i = 0, mml; mml = mmlNodes[i]; i++) {
-    if (this.mathml.indexOf(mml) == -1) {
-      this.mathml.push(mml);
-    }
-  }
-};
-
-
-/**
- * Removes MathML nodes from the node's store of MathML nodes.
- * @param {Array.<Node>} mmlNodes List of MathML nodes.
- * @private
- */
-sre.SemanticTree.Node.prototype.removeMathmlNodes_ = function(mmlNodes) {
-  var mmlList = this.mathml;
-  for (var i = 0, mml; mml = mmlNodes[i]; i++) {
-    var index = mmlList.indexOf(mml);
-    if (index != -1) {
-      goog.array.removeAt(mmlList, index);
-    }
-  }
-  this.mathml = mmlList;
-};
-
-
-/**
- * Appends a child to the node.
- * @param {sre.SemanticTree.Node} child The new child.
- * @private
- */
-sre.SemanticTree.Node.prototype.appendChild_ = function(child) {
-  this.childNodes.push(child);
-  this.addMathmlNodes_(child.mathml);
-  child.parent = this;
-};
-
-
-/**
- * Replaces a child node of the node.
- * @param {!sre.SemanticTree.Node} oldNode The node to be replaced.
- * @param {!sre.SemanticTree.Node} newNode The new node.
- * @private
- */
-sre.SemanticTree.Node.prototype.replaceChild_ = function(oldNode, newNode) {
-  var index = this.childNodes.indexOf(oldNode);
-  if (index == -1) {
-    return;
-  }
-  newNode.parent = this;
-  oldNode.parent = null;
-  this.childNodes[index] = newNode;
-  // To not mess up the order of MathML elements more than necessary, we only
-  // remove and add difference lists. The hope is that we might end up with
-  // little change.
-  var removeMathml = oldNode.mathml.filter(
-      function(x) {return newNode.mathml.indexOf(x) == -1;});
-  var addMathml = newNode.mathml.filter(
-      function(x) {return oldNode.mathml.indexOf(x) == -1;});
-  this.removeMathmlNodes_(removeMathml);
-  this.addMathmlNodes_(addMathml);
-};
-
-
-/**
- * Appends a content node to the node.
- * @param {sre.SemanticTree.Node} node The new content node.
- * @private
- */
-sre.SemanticTree.Node.prototype.appendContentNode_ = function(node) {
-  if (node) {
-    this.contentNodes.push(node);
-    this.addMathmlNodes_(node.mathml);
-    node.parent = this;
-  }
-};
-
-
-/**
- * Removes a content node from the node.
- * @param {sre.SemanticTree.Node} node The content node to be removed.
- * @private
- */
-sre.SemanticTree.Node.prototype.removeContentNode_ = function(node) {
-  if (node) {
-    var index = this.contentNodes.indexOf(node);
-    if (index != -1) {
-      goog.array.removeAt(this.contentNodes, index);
-    }
-  }
-};
-
-
-/**
- * This is the main function that creates the semantic tree by recursively
- * parsing the initial MathML tree and bottom up assembling the tree.
- * @param {!Element} mml The MathML tree.
- * @return {!sre.SemanticTree.Node} The root of the new tree.
- * @private
- */
-sre.SemanticTree.prototype.parseMathml_ = function(mml) {
-  var children = sre.DomUtil.toArray(mml.childNodes);
-  var newNode;
-  switch (sre.SemanticUtil.tagName(mml)) {
-    case 'SEMANTICS':
-      if (children.length > 0) {
-        newNode = this.parseMathml_(/** @type {!Element} */(children[0]));
-        break;
-      }
-    case 'MATH':
-    case 'MROW':
-    case 'MPADDED':
-    case 'MSTYLE':
-      children = sre.SemanticUtil.purgeNodes(children);
-      // Single child node, i.e. the row is meaningless.
-      if (children.length == 1) {
-        newNode = this.parseMathml_(/** @type {!Element} */(children[0]));
-      } else {
-        // Case of a 'meaningful' row, even if they are empty.
-        newNode = this.processRow_(this.parseMathmlChildren_(children));
-      }
-      newNode.mathml.unshift(mml);
-      return newNode;
-    case 'MFRAC':
-      newNode = this.makeFractionNode_(this.parseMathml_(children[0]),
-          this.parseMathml_(children[1]));
-      break;
-    case 'MSUB':
-    case 'MSUP':
-    case 'MSUBSUP':
-    case 'MOVER':
-    case 'MUNDER':
-    case 'MUNDEROVER':
-      newNode = this.makeLimitNode_(sre.SemanticUtil.tagName(mml),
-          this.parseMathmlChildren_(children));
-      break;
-    case 'MROOT':
-      newNode = this.makeBranchNode_(
-          sre.SemanticAttr.Type.ROOT,
-          [this.parseMathml_(children[1]), this.parseMathml_(children[0])],
-          []);
-      break;
-    case 'MSQRT':
-      children = this.parseMathmlChildren_(
-          sre.SemanticUtil.purgeNodes(children));
-      newNode = this.makeBranchNode_(
-          sre.SemanticAttr.Type.SQRT, [this.processRow_(children)], []);
-      break;
-    case 'MTABLE':
-      newNode = this.makeBranchNode_(
-          sre.SemanticAttr.Type.TABLE,
-          this.parseMathmlChildren_(children), []);
-      if (sre.SemanticTree.tableIsMultiline_(newNode)) {
-        this.tableToMultiline_(newNode);
-      }
-      break;
-    case 'MTR':
-      newNode = this.makeBranchNode_(
-          sre.SemanticAttr.Type.ROW,
-          this.parseMathmlChildren_(children), []);
-      newNode.role = sre.SemanticAttr.Role.TABLE;
-      break;
-    case 'MTD':
-      children = this.parseMathmlChildren_(
-          sre.SemanticUtil.purgeNodes(children));
-      newNode = this.makeBranchNode_(
-          sre.SemanticAttr.Type.CELL, [this.processRow_(children)], []);
-      newNode.role = sre.SemanticAttr.Role.TABLE;
-      break;
-    case 'MS':
-    case 'MTEXT':
-      newNode = this.makeLeafNode_(mml);
-      newNode.type = sre.SemanticAttr.Type.TEXT;
-      if (sre.SemanticUtil.tagName(mml) === 'MS') {
-        newNode.role = sre.SemanticAttr.Role.STRING;
-      }
-      sre.SemanticTree.exprFont_(newNode);
-      break;
-    // TODO (sorge) Role and font of multi-character and digits unicode strings.
-    // TODO (sorge) Reclassify wrongly tagged numbers or identifiers more
-    //              systematically.
-    // TODO (sorge) Put this all in a single clean reclassification method.
-    case 'MI':
-      newNode = this.makeIdentifierNode_(mml);
-      break;
-    case 'MN':
-      newNode = this.makeLeafNode_(mml);
-      if (newNode.type == sre.SemanticAttr.Type.UNKNOWN ||
-          // In case of latin numbers etc.
-          newNode.type == sre.SemanticAttr.Type.IDENTIFIER) {
-        newNode.type = sre.SemanticAttr.Type.NUMBER;
-      }
-      sre.SemanticTree.numberRole_(newNode);
-      sre.SemanticTree.exprFont_(newNode);
-      break;
-    case 'MO':
-      newNode = this.makeLeafNode_(mml);
-      if (newNode.type == sre.SemanticAttr.Type.UNKNOWN) {
-        newNode.type = sre.SemanticAttr.Type.OPERATOR;
-      }
-      break;
-    case 'MFENCED':
-      newNode = this.processMfenced_(
-          mml, this.parseMathmlChildren_(
-          sre.SemanticUtil.purgeNodes(children)));
-      var nodes = this.processTablesInRow_([newNode]);
-      newNode = nodes[0];
-      break;
-    case 'MENCLOSE':
-      children = this.parseMathmlChildren_(
-          sre.SemanticUtil.purgeNodes(children));
-      newNode = this.makeBranchNode_(
-          sre.SemanticAttr.Type.ENCLOSE, [this.processRow_(children)], []);
-      newNode.role =
-          /** @type {!sre.SemanticAttr.Role} */(mml.getAttribute('notation')) ||
-          sre.SemanticAttr.Role.UNKNOWN;
-      break;
-    case 'MMULTISCRIPTS':
-      newNode = this.processMultiScript_(children);
-      break;
-    case 'NONE':
-      newNode = this.makeEmptyNode_();
-      break;
-    // TODO (sorge) Do something useful with error and phantom symbols.
-    default:
-      // Ordinarilly at this point we should not get any other tag.
-      newNode = this.makeUnprocessed_(mml);
-      break;
-  }
-  newNode.mathml.unshift(mml);
-  newNode.mathmlTree = mml;
-  return newNode;
-};
-
-
-/**
- * Parse a list of MathML nodes into the semantic tree.
- * @param {Array.<Element>} mmls A list of MathML nodes.
- * @return {!Array.<sre.SemanticTree.Node>} The list of resulting semantic
- *     node.
- * @private
- */
-sre.SemanticTree.prototype.parseMathmlChildren_ = function(mmls) {
-  var result = [];
-  for (var i = 0, mml; mml = mmls[i]; i++) {
-    result.push(this.parseMathml_(mml));
-  }
-  return result;
-};
-
-
-/**
- * Create a node that is to be processed at a later point in time.
- * @param {Node} mml The MathML tree.
- * @return {!sre.SemanticTree.Node} The new node.
- * @private
- */
-sre.SemanticTree.prototype.makeUnprocessed_ = function(mml) {
-  var node = this.createNode_();
-  node.mathml = [mml];
-  return node;
-};
-
-
-/**
- * Create an empty leaf node.
- * @return {!sre.SemanticTree.Node} The new node.
- * @private
- */
-sre.SemanticTree.prototype.makeEmptyNode_ = function() {
-  var node = this.createNode_();
-  node.type = sre.SemanticAttr.Type.EMPTY;
-  return node;
-};
-
-
-/**
- * Create a node with the given text content. The content is semantically
- * interpreted.
- * @param {string} content The text content of the node.
- * @return {!sre.SemanticTree.Node} The new node.
- * @private
- */
-sre.SemanticTree.prototype.makeContentNode_ = function(content) {
-  var node = this.createNode_();
-  node.updateContent_(content);
-  return node;
-};
-
-
-/**
- * Create a list of content nodes all with the same content.
- * @param {number} num The number of nodes to create.
- * @param {string} content The text content of the node.
- * @return {!Array.<sre.SemanticTree.Node>} The list of new nodes.
- * @private
- */
-sre.SemanticTree.prototype.makeMultipleContentNodes_ = function(num, content) {
-  var nodes = [];
-  for (var i = 0; i < num; i++) {
-    nodes.push(this.makeContentNode_(content));
-  }
-  return nodes;
-};
-
-
-/**
- * Create a leaf node.
- * @param {Node} mml The MathML tree.
- * @return {!sre.SemanticTree.Node} The new node.
- * @private
- */
-sre.SemanticTree.prototype.makeLeafNode_ = function(mml) {
-  if (!mml.textContent) {
-    return this.makeEmptyNode_();
-  }
-  var node = this.makeContentNode_(mml.textContent);
-  //node.mathml = [mml];
-  node.font = mml.getAttribute('mathvariant') || node.font;
-  return node;
-};
-
-
-/**
- * Create a branching node.
- * @param {!sre.SemanticAttr.Type} type The type of the node.
- * @param {!Array.<sre.SemanticTree.Node>} children The child nodes.
- * @param {!Array.<sre.SemanticTree.Node>} contentNodes The content Nodes.
- * @param {string=} opt_content Content string if there is any.
- * @return {!sre.SemanticTree.Node} The new node.
- * @private
- */
-sre.SemanticTree.prototype.makeBranchNode_ = function(
-    type, children, contentNodes, opt_content) {
-  var node = this.createNode_();
-  if (opt_content) {
-    node.updateContent_(opt_content);
-  }
-  node.type = type;
-  node.childNodes = children;
-  node.contentNodes = contentNodes;
-  children.concat(contentNodes).forEach(
-          function(x) {
-            console.log(x);
-            console.log(node.toString());
-            x.parent = node;
-            node.addMathmlNodes_(x.mathml);
-          });
-  return node;
-};
-
-
-/**
- * Create an identifier node, with particular emphasis on font disambiguation.
- * @param {Node} mml The MathML MI node.
- * @return {!sre.SemanticTree.Node} The new semantic identifier node.
- * @private
- */
-sre.SemanticTree.prototype.makeIdentifierNode_ = function(mml) {
-  var leaf = this.makeLeafNode_(mml);
-  var variant = mml.getAttribute('mathvariant');
-  if (mml.getAttribute('class') === 'MathML-Unit') {
-    leaf.type = sre.SemanticAttr.Type.IDENTIFIER;
-    leaf.role = sre.SemanticAttr.Role.UNIT;
-  } else if (!variant && leaf.textContent.length == 1 &&
-             (leaf.role == sre.SemanticAttr.Role.INTEGER ||
-              leaf.role == sre.SemanticAttr.Role.LATINLETTER ||
-              leaf.role == sre.SemanticAttr.Role.GREEKLETTER) &&
-             leaf.font == sre.SemanticAttr.Font.NORMAL) {
-    // If single letter or single integer and font normal but no mathvariant
-    // then this letter/number should be in italic font.
-    leaf.font = sre.SemanticAttr.Font.ITALIC;
-    return leaf;
-  }
-  if (leaf.type == sre.SemanticAttr.Type.UNKNOWN) {
-    leaf.type = sre.SemanticAttr.Type.IDENTIFIER;
-  }
-  sre.SemanticTree.exprFont_(leaf);
-  return leaf;
-};
-
-
-/**
- * Create a branching node for an implicit operation, currently assumed to
- * be of multiplicative type.
- * @param {!Array.<!sre.SemanticTree.Node>} nodes The operands.
- * @return {!sre.SemanticTree.Node} The new branch node.
- * @private
- */
-sre.SemanticTree.prototype.makeImplicitNode_ = function(nodes) {
-  nodes = this.getMixedNumbers_(nodes);
-  nodes = this.combineUnits_(nodes);
-  if (nodes.length == 1) {
-    return nodes[0];
-  }
-  var operators = this.makeMultipleContentNodes_(
-      nodes.length - 1, sre.SemanticAttr.invisibleTimes());
-  // For now we assume this is a multiplication using invisible times.
-  var newNode = this.makeInfixNode_(
-      nodes, /**@type{!sre.SemanticTree.Node}*/(operators[0]));
-  newNode.role = sre.SemanticAttr.Role.IMPLICIT;
-  operators.forEach(function(op) {op.parent = newNode;});
-  newNode.contentNodes = operators;
-  return newNode;
-};
-
-
-/**
- * Create a branching node for an infix operation.
- * @param {!Array.<sre.SemanticTree.Node>} children The operands.
- * @param {!sre.SemanticTree.Node} opNode The operator.
- * @return {!sre.SemanticTree.Node} The new branch node.
- * @private
- */
-sre.SemanticTree.prototype.makeInfixNode_ = function(children, opNode) {
-  return this.makeBranchNode_(
-      sre.SemanticAttr.Type.INFIXOP, children, [opNode], opNode.textContent);
-};
-
-
-/**
- * Creates a node of the specified type by collapsing the given node list into
- * one content (thereby concatenating the content of each node into a single
- * content string) with the inner node as a child.
- * @param {!sre.SemanticTree.Node} inner The inner node.
- * @param {!Array.<sre.SemanticTree.Node>} nodeList List of nodes.
- * @param {!sre.SemanticAttr.Type} type The new type of the node.
- * @return {!sre.SemanticTree.Node} The new branch node.
- * @private
- */
-sre.SemanticTree.prototype.makeConcatNode_ = function(inner, nodeList, type) {
-  if (nodeList.length == 0) {
-    return inner;
-  }
-  var content = nodeList.map(function(x) {return x.textContent;}).join(' ');
-  var newNode = this.makeBranchNode_(type, [inner], nodeList, content);
-  if (nodeList.length > 1) {
-    newNode.role = sre.SemanticAttr.Role.MULTIOP;
-  }
-  return newNode;
-};
-
-
-/**
- * Wraps a node into prefix operators.
- * Example: + - a becomes (+ (- (a)))
- * Input: a  [+, -] ->  Output: content: '+ -', child: a
- * @param {!sre.SemanticTree.Node} node The inner node.
- * @param {!Array.<sre.SemanticTree.Node>} prefixes Prefix operators
- * from the outermost to the innermost.
- * @return {!sre.SemanticTree.Node} The new branch node.
- * @private
- */
-sre.SemanticTree.prototype.makePrefixNode_ = function(node, prefixes) {
-  var negatives = sre.SemanticTree.partitionNodes_(
-      prefixes, sre.SemanticTree.attrPred_('role', 'SUBTRACTION'));
-  var newNode = this.makeConcatNode_(
-      node, negatives.comp.pop(), sre.SemanticAttr.Type.PREFIXOP);
-
-  while (negatives.rel.length > 0) {
-    newNode = this.makeConcatNode_(
-        newNode, [negatives.rel.pop()], sre.SemanticAttr.Type.PREFIXOP);
-    newNode.role = sre.SemanticAttr.Role.NEGATIVE;
-    newNode = this.makeConcatNode_(
-        newNode, negatives.comp.pop(), sre.SemanticAttr.Type.PREFIXOP);
-  }
-  return newNode;
-};
-
-
-/**
- * Wraps a node into postfix operators.
- * Example: a - + becomes (((a) -) +)
- * Input: a  [-, +] ->  Output: content: '- +', child: a
- * @param {!sre.SemanticTree.Node} node The inner node.
- * @param {!Array.<sre.SemanticTree.Node>} postfixes Postfix operators from
- * innermost to outermost.
- * @return {!sre.SemanticTree.Node} The new branch node.
- * @private
- */
-sre.SemanticTree.prototype.makePostfixNode_ = function(node, postfixes) {
-  if (!postfixes.length) {
-    return node;
-  }
-  return this.makeConcatNode_(
-      node, postfixes, sre.SemanticAttr.Type.POSTFIXOP);
-};
-
-
-/**
- * Processes a list of nodes, combining expressions by delimiters, tables,
- * punctuation sequences, function/big operator/integral applications to
- * generate a syntax tree with relation and operator precedence.
- *
- * This is the main heuristic to rewrite a flat row of terms into a meaningful
- * term tree.
- * @param {!Array.<sre.SemanticTree.Node>} nodes The list of nodes.
- * @return {!sre.SemanticTree.Node} The root node of the syntax tree.
- * @private
- */
-sre.SemanticTree.prototype.processRow_ = function(nodes) {
-  nodes = nodes.filter(function(x) {
-    return !sre.SemanticTree.attrPred_('type', 'EMPTY')(x);
-  });
-  if (nodes.length == 0) {
-    return this.makeEmptyNode_();
-  }
-  nodes = this.getFencesInRow_(nodes);
-  console.log('After fences: ', nodes.toString());
-  nodes = this.processTablesInRow_(nodes);
-  nodes = this.getPunctuationInRow_(nodes);
-  nodes = this.getTextInRow_(nodes);
-  nodes = this.getFunctionsInRow_(nodes);
-  return this.processRelationsInRow_(nodes);
-};
-
-
-/**
- * Combines adjacent units in
- * @param {!Array.<!sre.SemanticTree.Node>} nodes The list of nodes.
- * @return {!Array.<!sre.SemanticTree.Node>} The new list of nodes.
- * @private
- */
-sre.SemanticTree.prototype.combineUnits_ = function(nodes) {
-  var partition = sre.SemanticTree.partitionNodes_(
-      nodes, function(x) {
-        return !sre.SemanticTree.attrPred_('role', 'UNIT')(x);
-      }
-      );
-  if (nodes.length === partition.rel.length) {
-    return partition.rel;
-  }
-  var result = [];
-  do {
-    var comp = partition.comp.shift();
-    var rel = partition.rel.shift();
-    if (comp.length == 1) {
-      result = result.concat(comp);
-    }
-    if (comp.length > 1) {
-      var operator = this.makeContentNode_(sre.SemanticAttr.invisibleTimes());
-      // For now we assume this is a multiplication using invisible times.
-      var unitNode = this.makeInfixNode_(comp, operator);
-      unitNode.role = sre.SemanticAttr.Role.UNIT;
-      result.push(unitNode);
-    }
-    if (rel) {
-      result.push(rel);
-    }
-  } while (rel);
-  return result;
-};
-
-
-/**
- * Finds mixed numbers in a list of single nodes. A mixed number is an integer
- * followed by a vulgar fraction.
- * @param {!Array.<!sre.SemanticTree.Node>} nodes The list of nodes.
- * @return {!Array.<!sre.SemanticTree.Node>} The new list of nodes.
- * @private
- */
-sre.SemanticTree.prototype.getMixedNumbers_ = function(nodes) {
-  var partition = sre.SemanticTree.partitionNodes_(
-      nodes, function(x) {
-        return sre.SemanticTree.attrPred_('type', 'FRACTION')(x) &&
-            sre.SemanticTree.attrPred_('role', 'VULGAR')(x);});
-  if (!partition.rel.length) {
-    return nodes;
-  }
-  var result = [];
-  for (var i = 0, rel; rel = partition.rel[i]; i++) {
-    var comp = partition.comp[i];
-    var last = comp.length - 1;
-    if (comp[last] &&
-        sre.SemanticTree.attrPred_('type', 'NUMBER')(comp[last]) &&
-        sre.SemanticTree.attrPred_('role', 'INTEGER')(comp[last])) {
-      var newNode = this.makeBranchNode_(
-          sre.SemanticAttr.Type.NUMBER, [comp[last], rel], []);
-      newNode.role = sre.SemanticAttr.Role.MIXED;
-      result = result.concat(comp.slice(0, last));
-      result.push(newNode);
-    } else {
-      result = result.concat(comp);
-      result.push(rel);
-    }
-  }
-  return result.concat(partition.comp[partition.comp.length - 1]);
-};
-
-
-/**
- * Seperates text from math content and combines them into a punctuated node,
- * with dummy punctuation invisible comma.
- * @param {!Array.<sre.SemanticTree.Node>} nodes The list of nodes.
- * @return {!Array.<sre.SemanticTree.Node>} The new list of nodes.
- * @private
- */
-sre.SemanticTree.prototype.getTextInRow_ = function(nodes) {
-  if (nodes.length <= 1) {
-    return nodes;
-  }
-  var partition = sre.SemanticTree.partitionNodes_(
-      nodes, sre.SemanticTree.attrPred_('type', 'TEXT'));
-  if (partition.rel.length == 0) {
-    return nodes;
-  }
-  var result = [];
-  var nextComp = partition.comp[0];
-  if (nextComp.length > 0) {
-    result.push(this.processRow_(nextComp));
-  }
-  for (var i = 0, text; text = partition.rel[i]; i++) {
-    result.push(text);
-    nextComp = partition.comp[i + 1];
-    if (nextComp.length > 0) {
-      result.push(this.processRow_(nextComp));
-    }
-  }
-  return [this.makeDummyNode_(result)];
-};
-
-
-/**
- * Constructs a syntax tree with relation and operator precedence from a list
- * of nodes.
- * @param {!Array.<!sre.SemanticTree.Node>} nodes The list of nodes.
- * @return {!sre.SemanticTree.Node} The root node of the syntax tree.
- * @private
- */
-sre.SemanticTree.prototype.processRelationsInRow_ = function(nodes) {
-  var partition = sre.SemanticTree.partitionNodes_(
-      nodes, sre.SemanticTree.attrPred_('type', 'RELATION'));
-  var firstRel = partition.rel[0];
-
-  if (!firstRel) {
-    return this.processOperationsInRow_(nodes);
-  }
-  if (nodes.length == 1) {
-    return nodes[0];
-  }
-  var children = partition.comp.map(
-      goog.bind(this.processOperationsInRow_, this));
-  if (partition.rel.every(
-      function(x) {return x.textContent == firstRel.textContent;})) {
-    return this.makeBranchNode_(
-        sre.SemanticAttr.Type.RELSEQ, children, partition.rel,
-        firstRel.textContent);
-  }
-  return this.makeBranchNode_(
-      sre.SemanticAttr.Type.MULTIREL, children, partition.rel);
-};
-
-
-/**
- * Constructs a syntax tree with operator precedence from a list nodes.
- * @param {!Array.<!sre.SemanticTree.Node>} nodes The list of nodes.
- * @return {!sre.SemanticTree.Node} The root node of the syntax tree.
- * @private
- */
-sre.SemanticTree.prototype.processOperationsInRow_ = function(nodes) {
-  if (nodes.length == 0) {
-    return this.makeEmptyNode_();
-  }
-  if (nodes.length == 1) {
-    return nodes[0];
-  }
-
-  var prefix = [];
-  while (nodes.length > 0 &&
-      nodes[0].type == sre.SemanticAttr.Type.OPERATOR) {
-    prefix.push(nodes.shift());
-  }
-  // Pathological case: only operators in row.
-  if (nodes.length == 0) {
-    return this.makePrefixNode_(prefix.pop(), prefix);
-  }
-  if (nodes.length == 1) {
-    return this.makePrefixNode_(nodes[0], prefix);
-  }
-
-  var split = sre.SemanticTree.sliceNodes_(
-      nodes, sre.SemanticTree.attrPred_('type', 'OPERATOR'));
-  // At this point, we know that split.head is not empty!
-  var node = this.makePrefixNode_(
-      this.makeImplicitNode_(
-          /** @type {!Array.<!sre.SemanticTree.Node>} */ (split.head)),
-      prefix);
-  if (!split.div) {
-    return node;
-  }
-  return this.makeOperationsTree_(split.tail, node, split.div);
-};
-
-
-/**
- * Recursively constructs syntax tree with operator precedence from a list nodes
- * given a initial root node.
- * @param {!Array.<sre.SemanticTree.Node>} nodes The list of nodes.
- * @param {!sre.SemanticTree.Node} root Initial tree.
- * @param {!sre.SemanticTree.Node} lastop Last operator that has not been
- * processed yet.
- * @param {Array.<sre.SemanticTree.Node>=} opt_prefixes Operator nodes that
- * will become prefix operation (or postfix in case they come after last
- * operand).
- * @return {!sre.SemanticTree.Node} The root node of the syntax tree.
- * @private
- */
-sre.SemanticTree.prototype.makeOperationsTree_ = function(
-    nodes, root, lastop, opt_prefixes) {
-  var prefixes = opt_prefixes || [];
-
-  if (nodes.length == 0) {
-    // Left over prefixes become postfixes.
-    prefixes.unshift(lastop);
-    if (root.type == sre.SemanticAttr.Type.INFIXOP) {
-      // We assume prefixes bind stronger than postfixes.
-      var node = this.makePostfixNode_(
-          // Here we know that the childNodes are not empty!
-          /** @type {!sre.SemanticTree.Node} */ (root.childNodes.pop()),
-          prefixes);
-      root.appendChild_(node);
-      return root;
-    }
-    return this.makePostfixNode_(root, prefixes);
-  }
-
-  var split = sre.SemanticTree.sliceNodes_(
-      nodes, sre.SemanticTree.attrPred_('type', 'OPERATOR'));
-
-  if (split.head.length == 0) {
-    prefixes.push(split.div);
-    return this.makeOperationsTree_(split.tail, root, lastop, prefixes);
-  }
-
-  var node = this.makePrefixNode_(
-      this.makeImplicitNode_(split.head), prefixes);
-  var newNode = this.appendOperand_(root, lastop, node);
-  if (!split.div) {
-    return newNode;
-  }
-
-  return this.makeOperationsTree_(split.tail, newNode, split.div, []);
-=======
   parent.replaceChild(oldNode, newNode);
->>>>>>> f8bea701
 };
 
 
@@ -958,1839 +183,8 @@
  * Turns tree into JSON format.
  * @return {JSONType} The JSON object for the tree.
  */
-<<<<<<< HEAD
-sre.SemanticTree.prototype.appendOperand_ = function(root, op, node) {
-  // In general our operator tree will have the form that additions and
-  // subtractions are stacked, while multiplications are subordinate.
-  if (root.type != sre.SemanticAttr.Type.INFIXOP) {
-    return this.makeInfixNode_([root, node], op);
-  }
-  if (this.appendExistingOperator_(root, op, node)) {
-    return root;
-  }
-  return op.role == sre.SemanticAttr.Role.MULTIPLICATION ?
-      this.appendMultiplicativeOp_(root, op, node) :
-      this.appendAdditiveOp_(root, op, node);
-};
-
-
-/**
- * Appends a multiplicative operator and operand.
- * @param {!sre.SemanticTree.Node} root The root node.
- * @param {!sre.SemanticTree.Node} op The operator node.
- * @param {!sre.SemanticTree.Node} node The operand node to be added.
- * @return {!sre.SemanticTree.Node} The modified root node.
- * @private
- */
-sre.SemanticTree.prototype.appendMultiplicativeOp_ = function(root, op, node) {
-  // This ensures that implicit nodes stay together, which is probably what
-  // we want.
-  if (root.role == sre.SemanticAttr.Role.IMPLICIT) {
-    return this.makeInfixNode_([root, node], op);
-  }
-  var lastRoot = root;
-  var lastChild = root.childNodes[root.childNodes.length - 1];
-  while (lastChild && lastChild.type == sre.SemanticAttr.Type.INFIXOP) {
-    lastRoot = lastChild;
-    lastChild = lastRoot.childNodes[root.childNodes.length - 1];
-  }
-  var newNode = this.makeInfixNode_([lastRoot.childNodes.pop(), node], op);
-  lastRoot.appendChild_(newNode);
-  return root;
-};
-
-
-/**
- * Appends an additive/substractive operator and operand.
- * @param {!sre.SemanticTree.Node} root The old root node.
- * @param {!sre.SemanticTree.Node} op The operator node.
- * @param {!sre.SemanticTree.Node} node The operand node to be added.
- * @return {!sre.SemanticTree.Node} The new root node.
- * @private
- */
-sre.SemanticTree.prototype.appendAdditiveOp_ = function(root, op, node) {
-  return this.makeInfixNode_([root, node], op);
-};
-
-
-/**
- * Adds an operand to an operator node if it is the continuation of an existing
- * operation.
- * @param {!sre.SemanticTree.Node} root The root node.
- * @param {!sre.SemanticTree.Node} op The operator node.
- * @param {!sre.SemanticTree.Node} node The operand node to be added.
- * @return {boolean} True if operator was successfully appended.
- * @private
- */
-sre.SemanticTree.prototype.appendExistingOperator_ = function(root, op, node) {
-  if (!root || root.type != sre.SemanticAttr.Type.INFIXOP ||
-      // This ensures that implicit nodes stay together, which is probably what
-      // we want.
-      root.role === sre.SemanticAttr.Role.IMPLICIT) {
-    return false;
-  }
-  if (root.textContent == op.textContent) {
-    root.appendContentNode_(op);
-    root.appendChild_(node);
-    return true;
-  }
-  return this.appendExistingOperator_(
-      // Again, if this is an INFIXOP node, we know it has a child!
-      /** @type {!sre.SemanticTree.Node} */
-      (root.childNodes[root.childNodes.length - 1]),
-      op, node);
-};
-
-
-// TODO (sorge) The following procedure needs a rational reconstruction. It
-// contains a number of similar cases which should be combined.
-/**
- * Combines delimited expressions in a list of nodes.
- *
- * The basic idea of the heuristic is as follows:
- * 1. Opening and closing delimiters are matched regardless of the actual shape
- *    of the fence. These are turned into fenced nodes.
- * 2. Neutral fences are matched only with neutral fences of the same shape.
- * 3. For a collection of unmatched neutral fences we try to get a maximum
- *    number of matching fences. E.g. || a|b || would be turned into a fenced
- *    node with fences || and content a|b.
- * 4. Any remaining unmatched delimiters are turned into punctuation nodes.
- * @param {!Array.<!sre.SemanticTree.Node>} nodes The list of nodes.
- * @return {!Array.<!sre.SemanticTree.Node>} The new list of nodes.
- * @private
- */
-sre.SemanticTree.prototype.getFencesInRow_ = function(nodes) {
-  var partition = sre.SemanticTree.partitionNodes_(
-      nodes, sre.SemanticTree.attrPred_('type', 'FENCE'));
-  var felem = partition.comp.shift();
-  return this.processFencesNew_(partition.rel, partition.comp, [], [felem]);
-};
-
-
-/**
- * Recursively processes a list of nodes and combines all the fenced expressions
- * into single nodes. It also processes singular fences, building expressions
- * that are only fenced left or right.
- * @param {!Array.<sre.SemanticTree.Node>} fences FIFO queue of fence nodes.
- * @param {!Array.<Array.<sre.SemanticTree.Node>>} content FIFO queue content
- *     between fences.
- * @param {!Array.<sre.SemanticTree.Node>} openStack LIFO stack of open fences.
- * @param {!Array.<!Array.<sre.SemanticTree.Node>>} contentStack LIFO stack of
- *     content between fences yet to be processed.
- * @return {!Array.<sre.SemanticTree.Node>} A list of nodes with all fenced
- *     expressions processed.
- * @private
- */
-sre.SemanticTree.prototype.processFences_ = function(
-    fences, content, openStack, contentStack) {
-  // Base case 1: Everything is used up.
-  if (fences.length == 0 && openStack.length == 0) {
-    return contentStack[0];
-  }
-  var openPred = sre.SemanticTree.attrPred_('role', 'OPEN');
-  // Base case 2: Only open and neutral fences are left on the stack.
-  if (fences.length == 0) {
-    // Basic idea:
-    // - make punctuation nodes from open fences
-    // - combine as many neutral fences as possible, if the are not separated by
-    //   open fences.
-    // The idea is to allow for things like case statements etc. and not bury
-    // them inside a neutral fenced expression.
-    //
-    // 0. We process the list from left to right. Hence the first element on the
-    //    content stack are actually left most elements in the expression.
-    // 1. Slice at open fence.
-    // 2. On tail optimize for neutral fences.
-    // 3. Repeat until fence stack is exhausted.
-    // Push rightmost elements onto the result.
-    var result = contentStack.shift();
-    while (openStack.length > 0) {
-      if (openPred(openStack[0])) {
-        console.log(openStack[0].role);
-        sre.SemanticTree.printNodeList__('Opening fences', openStack);
-        var firstOpen = openStack.shift();
-        sre.SemanticTree.fenceToPunct_(firstOpen);
-        result.push(firstOpen);
-      } else {
-        var split = sre.SemanticTree.sliceNodes_(openStack, openPred);
-        var cutLength = split.head.length - 1;
-        var innerNodes = this.processNeutralFences_(
-            split.head, contentStack.slice(0, cutLength));
-        contentStack = contentStack.slice(cutLength);
-        //var rightContent = contentStack.shift();
-        result.push.apply(result, innerNodes);
-        //result.push.apply(result, rightContent);
-        if (split.div) {
-          split.tail.unshift(split.div);
-        }
-        openStack = split.tail;
-      }
-      result.push.apply(result, contentStack.shift());
-    }
-    return result;
-  }
-  var lastOpen = openStack[openStack.length - 1];
-  var firstRole = fences[0].role;
-  // General opening case.
-  // Either we have an open fence.
-  if (firstRole == sre.SemanticAttr.Role.OPEN ||
-      // Or we have a neutral fence that does not have a counter part.
-          (firstRole == sre.SemanticAttr.Role.NEUTRAL &&
-              (!lastOpen ||
-                  fences[0].textContent != lastOpen.textContent))) {
-    openStack.push(fences.shift());
-    contentStack.push(content.shift());
-    return this.processFences_(fences, content, openStack, contentStack);
-  }
-  // General closing case.
-  if (lastOpen && (
-      // Closing fence for some opening fence.
-      (firstRole == sre.SemanticAttr.Role.CLOSE &&
-          lastOpen.role == sre.SemanticAttr.Role.OPEN) ||
-      // Netural fence with exact counter part.
-      (firstRole == sre.SemanticAttr.Role.NEUTRAL &&
-                  fences[0].textContent == lastOpen.textContent))) {
-    var fenced = this.makeHorizontalFencedNode_(
-        openStack.pop(), fences.shift(), contentStack.pop());
-    contentStack.push(contentStack.pop().concat([fenced], content.shift()));
-    return this.processFences_(fences, content, openStack, contentStack);
-  }
-  // Closing with a neutral fence on the stack.
-  if (lastOpen && firstRole == sre.SemanticAttr.Role.CLOSE &&
-      lastOpen.role == sre.SemanticAttr.Role.NEUTRAL &&
-          openStack.some(openPred)) {
-    // Steps of the algorithm:
-    // 1. Split list at right most opening bracket.
-    // 2. Cut content list at corresponding length.
-    // 3. Optimise the neutral fences.
-    // 4. Make fenced node.
-    //
-    // Careful, this reverses openStack!
-    var split = sre.SemanticTree.sliceNodes_(openStack, openPred, true);
-    // We know that
-    // (a) div & tail exist,
-    // (b) all are combined in this step into a single fenced node,
-    // (c) head is the new openStack,
-    // (d) the new contentStack is remainder of contentStack + new fenced node +
-    // shift of content.
-    var rightContent = contentStack.pop();
-    var cutLength = contentStack.length - split.tail.length + 1;
-    var innerNodes = this.processNeutralFences_(
-        split.tail, contentStack.slice(cutLength));
-    contentStack = contentStack.slice(0, cutLength);
-    var fenced = this.makeHorizontalFencedNode_(
-        split.div, fences.shift(),
-        contentStack.pop().concat(innerNodes, rightContent));
-    contentStack.push(contentStack.pop().concat([fenced], content.shift()));
-    return this.processFences_(fences, content, split.head, contentStack);
-  }
-  sre.SemanticTree.printNodeList__('Closing fences', fences);
-  // Final Case: A singular closing fence.
-  // We turn the fence into a punctuation.
-  var fenced = fences.shift();
-  sre.SemanticTree.fenceToPunct_(fenced);
-  contentStack.push(contentStack.pop().concat([fenced], content.shift()));
-  return this.processFences_(fences, content, openStack, contentStack);
-};
-
-
-// TODO (sorge) The following could be done with linear programming.
-/**
- * Trys to combine neutral fences as much as possible.
- * @param {!Array.<!sre.SemanticTree.Node>} fences A list of neutral fences.
- * @param {!Array.<!Array.<sre.SemanticTree.Node>>} content Intermediate
- *     content. Observe that |content| = |fences| - 1
- * @return {!Array.<sre.SemanticTree.Node>} List of node with fully fenced
- *     nodes.
- * @private
- */
-sre.SemanticTree.prototype.processNeutralFences_ = function(fences, content) {
-  if (fences.length == 0) {
-    return fences;
-  }
-  if (fences.length == 1) {
-    sre.SemanticTree.printNodeList__('Single neutral fence', fences);
-    sre.SemanticTree.fenceToPunct_(fences[0]);
-    return fences;
-  }
-  sre.SemanticTree.printNodeList__('Rest neutral fence', fences);
-  var firstFence = fences.shift();
-  var split = sre.SemanticTree.sliceNodes_(
-      fences, function(x) {return x.textContent == firstFence.textContent;});
-  if (!split.div) {
-    sre.SemanticTree.fenceToPunct_(firstFence);
-    var restContent = content.shift();
-    restContent.unshift(firstFence);
-    return restContent.concat(this.processNeutralFences_(fences, content));
-  }
-  var newContent = this.combineFencedContent_(
-      firstFence, split.div, split.head, content);
-  if (split.tail.length > 0) {
-    var leftContent = newContent.shift();
-    var result = this.processNeutralFences_(split.tail, newContent);
-    return leftContent.concat(result);
-  }
-  return newContent[0];
-};
-
-
-/**
- * Combines nodes framed by two matching fences using the given content.
- * Example: leftFence: [, rightFence: ], midFences: |, |
- *          content: c1, c2, c3, c4, ... cn
- *          return: [c1 | c2 | c3 ], c4, ... cn
- * @param {!sre.SemanticTree.Node} leftFence The left fence.
- * @param {!sre.SemanticTree.Node} rightFence The right fence.
- * @param {!Array.<sre.SemanticTree.Node>} midFences A list of intermediate
- *     fences.
- * @param {!Array.<!Array.<sre.SemanticTree.Node>>} content Intermediate
- *     content. Observe that |content| = |fences| - 1 + k where k >= 0 is the
- *     remainder.
- * @return {!Array.<!Array.<sre.SemanticTree.Node>>} List of content nodes
- *     where the first is the fully fenced node wrt. the given left and right
- *     fence.
- * @private
- */
-sre.SemanticTree.prototype.combineFencedContent_ = function(
-    leftFence, rightFence, midFences, content) {
-
-  if (midFences.length == 0) {
-    var fenced = this.makeHorizontalFencedNode_(
-        leftFence, rightFence, content.shift());
-    content.unshift(fenced);
-    return content;
-  }
-
-  var leftContent = content.shift();
-  var cutLength = midFences.length - 1;
-  var midContent = content.slice(0, cutLength);
-  content = content.slice(cutLength);
-  var rightContent = content.shift();
-  var innerNodes = this.processNeutralFences_(midFences, midContent);
-  leftContent.push.apply(leftContent, innerNodes);
-  leftContent.push.apply(leftContent, rightContent);
-  var fenced = this.makeHorizontalFencedNode_(
-      leftFence, rightFence, leftContent);
-  if (content.length > 0) {
-    content[0].unshift(fenced);
-  } else {
-    content = [[fenced]];
-  }
-  return content;
-};
-
-
-/**
- * Recursively processes a list of nodes and combines all the fenced expressions
- * into single nodes. It also processes singular fences, building expressions
- * that are only fenced left or right.
- * @param {!Array.<sre.SemanticTree.Node>} fences FIFO queue of fence nodes.
- * @param {!Array.<Array.<sre.SemanticTree.Node>>} content FIFO queue content
- *     between fences.
- * @param {!Array.<sre.SemanticTree.Node>} openStack LIFO stack of open fences.
- * @param {!Array.<!Array.<sre.SemanticTree.Node>>} contentStack LIFO stack of
- *     content between fences yet to be processed.
- * @return {!Array.<sre.SemanticTree.Node>} A list of nodes with all fenced
- *     expressions processed.
- * @private
- */
-sre.SemanticTree.prototype.processFencesNew_ = function(
-    fences, content, openStack, contentStack) {
-  // Base case 1: Everything is used up.
-  if (fences.length == 0 && openStack.length == 0) {
-    return contentStack[0];
-  }
-  var openPred = sre.SemanticTree.attrPred_('role', 'OPEN');
-  // Base case 2: Only open and neutral fences are left on the stack.
-  if (fences.length == 0) {
-    // Basic idea:
-    // - combine as many neutral fences as possible, if the are not separated by
-    //   open fences.
-    // - then eagerly combine open fences with remaining neutral and open
-    //   fences.
-    // The idea is to allow for things like case statements etc. and not bury
-    // them inside a neutral fenced expression.
-    //
-    // 0. We process the list from left to right. Hence the first element on the
-    //    content stack are actually left most elements in the expression.
-    // 1. Slice at open fence.
-    // 2. On tail optimize for neutral fences.
-    // 3. Repeat until fence stack is exhausted.
-    // Push rightmost elements onto the result.
-    return this.processOpenNeutralFences_(openStack, contentStack);
-  }
-  var lastOpen = openStack[openStack.length - 1];
-  var firstRole = fences[0].role;
-  // General opening case.
-  // Either we have an open fence.
-  if (firstRole == sre.SemanticAttr.Role.OPEN ||
-      // Or we have a neutral fence that does not have a counter part.
-          (firstRole == sre.SemanticAttr.Role.NEUTRAL &&
-              (!lastOpen ||
-                  fences[0].textContent != lastOpen.textContent))) {
-    openStack.push(fences.shift());
-    contentStack.push(content.shift());
-    return this.processFencesNew_(fences, content, openStack, contentStack);
-  }
-  // General closing case.
-  if (lastOpen && (
-      // Closing fence for some opening fence.
-      (firstRole == sre.SemanticAttr.Role.CLOSE &&
-          lastOpen.role == sre.SemanticAttr.Role.OPEN) ||
-      // Netural fence with exact counter part.
-      (firstRole == sre.SemanticAttr.Role.NEUTRAL &&
-                  fences[0].textContent == lastOpen.textContent))) {
-    var fenced = this.makeHorizontalFencedNode_(
-        openStack.pop(), fences.shift(), contentStack.pop());
-    contentStack.push(contentStack.pop().concat([fenced], content.shift()));
-    return this.processFencesNew_(fences, content, openStack, contentStack);
-  }
-  // Closing with a neutral fence on the stack.
-  if (lastOpen && firstRole == sre.SemanticAttr.Role.CLOSE &&
-      lastOpen.role == sre.SemanticAttr.Role.NEUTRAL &&
-          openStack.some(openPred)) {
-    // Steps of the algorithm:
-    // 1. Split list at right most opening bracket.
-    // 2. Cut content list at corresponding length.
-    // 3. Optimise the neutral fences.
-    // 4. Make fenced node.
-    //
-    // Careful, this reverses openStack!
-    var split = sre.SemanticTree.sliceNodes_(openStack, openPred, true);
-    // We know that
-    // (a) div & tail exist,
-    // (b) all are combined in this step into a single fenced node,
-    // (c) head is the new openStack,
-    // (d) the new contentStack is remainder of contentStack + new fenced node +
-    // shift of content.
-    var rightContent = contentStack.pop();
-    var cutLength = contentStack.length - split.tail.length + 1;
-    var innerNodes = this.processNeutralFencesNew_(
-        split.tail, contentStack.slice(cutLength));
-    contentStack = contentStack.slice(0, cutLength);
-    var fenced = this.makeHorizontalFencedNode_(
-        split.div, fences.shift(),
-        contentStack.pop().concat(innerNodes, rightContent));
-    contentStack.push(contentStack.pop().concat([fenced], content.shift()));
-    return this.processFencesNew_(fences, content, split.head, contentStack);
-  }
-  sre.SemanticTree.printNodeList__('Closing fences', fences);
-  // Final Case: A singular closing fence.
-  // We turn the fence into a punctuation.
-  var fenced = fences.shift();
-  sre.SemanticTree.fenceToPunct_(fenced);
-  contentStack.push(contentStack.pop().concat([fenced], content.shift()));
-  return this.processFencesNew_(fences, content, openStack, contentStack);
-};
-
-
-sre.SemanticTree.prototype.processOpenNeutralFences_ = function(fences, content) {
-  var openPred = sre.SemanticTree.attrPred_('role', 'OPEN');
-  var result = content.shift();
-  // var partition = sre.SemanticTree.partitionNodes_(openStack, openPred);
-  
-  if (fences.length === 0) {
-    return result;
-  }
-  if (fences.length === 1) {
-    sre.SemanticTree.fenceToPunct_(fences[0]);
-    return result.concat(fences).concat(content.shift());
-  }
-  var restFences = [];
-  var restContent = [];
-  while (fences.length > 0) {
-    var split = sre.SemanticTree.sliceNodes_(fences, openPred);
-    if (split.head.length === 0 && split.div) {
-      restFences.push(fences.shift());
-      restContent.push(content.shift());
-      continue;
-    }
-    var cutLength = split.head.length - 1;
-    var neutral = this.processNeutralFencesNew_(
-      split.head, content.slice(0, cutLength));
-    content = content.slice(cutLength);
-    fences = split.tail;
-    restFences = restFences.concat(neutral.fences);
-    restContent = restContent.concat(neutral.content);
-    restContent.push(content.shift());
-    if (split.div) {
-      restFences.push(split.div);
-      restContent.push(content.shift());
-      continue;
-    }
-  }
-  restContent = restContent.concat(content);
-  // Eager version:
-  return result.concat(this.combineFencesEagerly_(restFences, restContent));
-};
-
-
-/**
- * Trys to combine neutral fences as much as possible.
- * @param {!Array.<!sre.SemanticTree.Node>} fences A list of neutral fences.
- * @param {!Array.<!Array.<sre.SemanticTree.Node>>} content Intermediate
- *     content. Observe that |content| = |fences| - 1
- * @return {{fences: !Array.<sre.SemanticTree.Node>, content:
- *           !Array.<!Array.<sre.SemanticTree.Node>>}} The list of remaining
- *           fences and content.
- * @private
- */
-sre.SemanticTree.prototype.processNeutralFencesNew_ = function(fences, content) {
-  if (fences.length === 0 || fences.length === 1) {
-    return {fences: fences, content: content};
-  }
-  var restFences = [];
-  var restContent = [];
-  while (fences.length > 0) {
-    var firstFence = fences.shift();
-    var split = sre.SemanticTree.sliceNodes_(
-      fences, function(x) {return x.textContent == firstFence.textContent;});
-    if (!split.div) {
-      //sre.SemanticTree.fenceToPunct_(firstFence);
-      restFences.push(firstFence);
-      if (content[0]) {
-        restContent.push(content.shift());
-      }
-      continue;
-    }
-
-    content = this.combineFencedContentNew_(
-      firstFence, split.div, split.head, content);
-    fences = split.tail;
-    var lastContent = restContent.pop();
-    lastContent ? restContent.push(lastContent.concat(content.pop()))
-      : restContent.push(content.pop());
-  }
-  return {fences: restFences, content: restContent};
-};
-
-
-// TODO (sorge) Add special cases when fences are right next to each other.
-//              E.g. on ]{a,b|, we probably want {a,b| as the fenced unit and
-//              not ]{. Maybe we should in general avoid empty fenced elements,
-//              with the exception of matching neutrals and open/closed fences.
-//
-sre.SemanticTree.prototype.combineFencesEagerly_ = function(fences, content) {
-  console.log(fences.length);
-  if (fences.length === 0) {
-    console.log('This content:', content);
-    return content.reduce(function(x, y) {return x.concat(y);}, []);
-  }
-  if (fences.length === 1) {
-    console.log('rewrite fence:', content);
-    sre.SemanticTree.fenceToPunct_(fences[0]);
-    console.log(fences[0].toString());
-    var newContent = content.reduce(function(x, y) {return x.concat(y);}, []);
-    newContent.unshift(fences[0]);
-    sre.SemanticTree.printNodeList__('Content now', content);
-    return newContent;
-  }
-  var fenced = this.makeHorizontalFencedNode_(
-    fences.shift(), fences.shift(), content.shift());
-  var result = [fenced].concat(content.shift());
-  return result.concat(
-    this.combineFencesEagerly_(fences, content));
-};
-
-// Should work!
-/**
- * Combines nodes framed by two matching fences using the given content.
- * Example: leftFence: [, rightFence: ], midFences: |, |
- *          content: c1, c2, c3, c4, ... cn
- *          return: [c1 | c2 | c3 ], c4, ... cn
- * @param {!sre.SemanticTree.Node} leftFence The left fence.
- * @param {!sre.SemanticTree.Node} rightFence The right fence.
- * @param {!Array.<sre.SemanticTree.Node>} midFences A list of intermediate
- *     fences.
- * @param {!Array.<!Array.<sre.SemanticTree.Node>>} content Intermediate
- *     content. Observe that |content| = |fences| - 1 + k where k >= 0 is the
- *     remainder.
- * @return {!Array.<!Array.<sre.SemanticTree.Node>>} List of content nodes
- *     where the first is the fully fenced node wrt. the given left and right
- *     fence.
- * @private
- */
-sre.SemanticTree.prototype.combineFencedContentNew_ = function(
-    leftFence, rightFence, midFences, content) {
-  console.log('Combine fenced content:', content.toString());
-
-  if (midFences.length == 0) {
-    var fenced = this.makeHorizontalFencedNode_(
-        leftFence, rightFence, content.shift());
-    content.unshift(fenced);
-    return content;
-  }
-
-  var leftContent = content.shift();
-  var cutLength = midFences.length - 1;
-  var midContent = content.slice(0, cutLength);
-  content = content.slice(cutLength);
-  var rightContent = content.shift();
-  //var innerNodes = this.processNeutralFencesNew_(midFences, midContent);
-  var neutral = this.processNeutralFencesNew_(midFences, midContent);
-  var innerNodes = this.combineFencesEagerly_(neutral.fences, neutral.content);
-  leftContent.push.apply(leftContent, innerNodes);
-  leftContent.push.apply(leftContent, rightContent);
-  var fenced = this.makeHorizontalFencedNode_(
-      leftFence, rightFence, leftContent);
-  if (content.length > 0) {
-    content[0].unshift(fenced);
-  } else {
-    content = [[fenced]];
-  }
-  return content;
-};
-
-
-/**
- * Rewrite fences into punctuation. This is done with any "leftover" fence.
- * @param {sre.SemanticTree.Node} fence Fence.
- * @private
- */
-sre.SemanticTree.fenceToPunct_ = function(fence) {
-  fence.type = sre.SemanticAttr.Type.PUNCTUATION;
-  switch (fence.role) {
-    case sre.SemanticAttr.Role.NEUTRAL:
-      fence.role = sre.SemanticAttr.Role.VBAR;
-      break;
-    case sre.SemanticAttr.Role.OPEN:
-      fence.role = sre.SemanticAttr.Role.OPENFENCE;
-      break;
-    case sre.SemanticAttr.Role.CLOSE:
-      fence.role = sre.SemanticAttr.Role.CLOSEFENCE;
-      break;
-  }
-};
-
-
-/**
- * Create a fenced node.
- * @param {sre.SemanticTree.Node} ofence Opening fence.
- * @param {sre.SemanticTree.Node} cfence Closing fence.
- * @param {!Array.<sre.SemanticTree.Node>} content The content
- *     between the fences.
- * @return {!sre.SemanticTree.Node} The new node.
- * @private
- */
-sre.SemanticTree.prototype.makeHorizontalFencedNode_ = function(
-    ofence, cfence, content) {
-  var childNode = this.processRow_(content);
-  var newNode = this.makeBranchNode_(
-      sre.SemanticAttr.Type.FENCED, [childNode], [ofence, cfence]);
-  if (ofence.role == sre.SemanticAttr.Role.OPEN) {
-    newNode.role = sre.SemanticAttr.Role.LEFTRIGHT;
-  } else {
-    newNode.role = ofence.role;
-  }
-  return newNode;
-};
-
-
-/**
- * Combines sequences of punctuated expressions in a list of nodes.
- * @param {!Array.<sre.SemanticTree.Node>} nodes The list of nodes.
- * @return {!Array.<sre.SemanticTree.Node>} The new list of nodes.
- * @private
- */
-sre.SemanticTree.prototype.getPunctuationInRow_ = function(nodes) {
-  // For now we just make a punctuation node with a particular role. This is
-  // similar to an mrow. The only exception are ellipses, which we assume to be
-  // in lieu of identifiers.
-  // In addition we keep the single punctuation nodes as content.
-  var partition = sre.SemanticTree.partitionNodes_(
-      nodes, function(x) {
-        return sre.SemanticTree.attrPred_('type', 'PUNCTUATION')(x) &&
-            !sre.SemanticTree.attrPred_('role', 'ELLIPSIS')(x);});
-  if (partition.rel.length == 0) {
-    return nodes;
-  }
-  var newNodes = [];
-  var firstComp = partition.comp.shift();
-  if (firstComp.length > 0) {
-    newNodes.push(this.processRow_(firstComp));
-  }
-  var relCounter = 0;
-  while (partition.comp.length > 0) {
-    newNodes.push(partition.rel[relCounter++]);
-    firstComp = partition.comp.shift();
-    if (firstComp.length > 0) {
-      newNodes.push(this.processRow_(firstComp));
-    }
-  }
-  return [this.makePunctuatedNode_(newNodes, partition.rel)];
-};
-
-
-/**
- * Create a punctuated node.
- * @param {!Array.<!sre.SemanticTree.Node>} nodes List of all nodes separated
- * by punctuations.
- * @param {!Array.<!sre.SemanticTree.Node>} punctuations List of all separating
- * punctations. Observe that punctations is a subset of nodes.
- * @return {!sre.SemanticTree.Node}
- * @private
- */
-sre.SemanticTree.prototype.makePunctuatedNode_ = function(
-    nodes, punctuations) {
-  var newNode = this.makeBranchNode_(
-      sre.SemanticAttr.Type.PUNCTUATED, nodes, punctuations);
-  if (punctuations.length == nodes.length) {
-    var firstRole = punctuations[0].role;
-    if (firstRole != sre.SemanticAttr.Role.UNKNOWN &&
-        punctuations.every(function(punct) {return punct.role == firstRole;})) {
-      newNode.role = firstRole;
-      return newNode;
-    }
-  }
-  if (punctuations.length == 1 &&
-      nodes[0].type == sre.SemanticAttr.Type.PUNCTUATION) {
-    newNode.role = sre.SemanticAttr.Role.STARTPUNCT;
-  } else if (punctuations.length == 1 &&
-      nodes[nodes.length - 1].type == sre.SemanticAttr.Type.PUNCTUATION) {
-    newNode.role = sre.SemanticAttr.Role.ENDPUNCT;
-  } else if (punctuations.every(sre.SemanticTree.attrPred_('role', 'DUMMY'))) {
-    newNode.role = sre.SemanticAttr.Role.TEXT;
-  } else {
-    newNode.role = sre.SemanticAttr.Role.SEQUENCE;
-  }
-  return newNode;
-};
-
-
-/**
- * Create an dummy punctuated node.
- * @param {!Array.<!sre.SemanticTree.Node>} children The child nodes to be
- *     separated by invisible comma.
- * @return {!sre.SemanticTree.Node} The new node.
- * @private
- */
-sre.SemanticTree.prototype.makeDummyNode_ = function(children) {
-  var commata = this.makeMultipleContentNodes_(
-      children.length - 1, sre.SemanticAttr.invisibleComma());
-  commata.forEach(function(comma) {comma.role = sre.SemanticAttr.Role.DUMMY;});
-  return this.makePunctuatedNode_(children, commata);
-};
-
-
-/**
- * Creates a limit node from a sub/superscript or over/under node if the central
- * element is a big operator. Otherwise it creates the standard elements.
- * @param {string} mmlTag The tag name of the original node.
- * @param {!Array.<!sre.SemanticTree.Node>} children The children of the
- *     original node.
- * @return {!sre.SemanticTree.Node} The newly created limit node.
- * @private
- */
-sre.SemanticTree.prototype.makeLimitNode_ = function(mmlTag, children) {
-  var center = children[0];
-  var isFunction = sre.SemanticTree.attrPred_('type', 'FUNCTION')(center);
-  // TODO (sorge) Put this into a single function.
-  var isLimit = sre.SemanticTree.attrPred_('type', 'LARGEOP')(center) ||
-      sre.SemanticTree.attrPred_('type', 'LIMBOTH')(center) ||
-      sre.SemanticTree.attrPred_('type', 'LIMLOWER')(center) ||
-      sre.SemanticTree.attrPred_('type', 'LIMUPPER')(center) ||
-      (isFunction && sre.SemanticTree.attrPred_('role', 'LIMFUNC')(center));
-  var type = sre.SemanticAttr.Type.UNKNOWN;
-  // TODO (sorge) Make use of the difference in information on sub vs under etc.
-  if (isLimit) {
-    switch (mmlTag) {
-      case 'MSUB':
-      case 'MUNDER':
-        type = sre.SemanticAttr.Type.LIMLOWER;
-        break;
-      case 'MSUP':
-      case 'MOVER':
-        type = sre.SemanticAttr.Type.LIMUPPER;
-        break;
-      case 'MSUBSUP':
-      case 'MUNDEROVER':
-        type = sre.SemanticAttr.Type.LIMBOTH;
-        break;
-    }
-  } else {
-    switch (mmlTag) {
-      case 'MSUB':
-        type = sre.SemanticAttr.Type.SUBSCRIPT;
-        break;
-      case 'MSUP':
-        type = sre.SemanticAttr.Type.SUPERSCRIPT;
-        break;
-      case 'MSUBSUP':
-        var innerNode = this.makeBranchNode_(sre.SemanticAttr.Type.SUBSCRIPT,
-            [center, children[1]], []);
-        innerNode.role = sre.SemanticAttr.Role.SUBSUP;
-        children = [innerNode, children[2]];
-        type = sre.SemanticAttr.Type.SUPERSCRIPT;
-        break;
-      // TODO (sorge) Refactor the following.
-      case 'MOVER':
-        type = sre.SemanticAttr.Type.OVERSCORE;
-        if (sre.SemanticTree.isAccent_(children[1])) {
-          children[1].role = sre.SemanticAttr.Role.OVERACCENT;
-        }
-        break;
-      case 'MUNDER':
-        type = sre.SemanticAttr.Type.UNDERSCORE;
-        if (sre.SemanticTree.isAccent_(children[1])) {
-          children[1].role = sre.SemanticAttr.Role.UNDERACCENT;
-        }
-        break;
-      case 'MUNDEROVER':
-      default:
-        var underAccent = sre.SemanticTree.isAccent_(children[1]);
-        var overAccent = sre.SemanticTree.isAccent_(children[2]);
-        if (underAccent) {
-          children[1].role = sre.SemanticAttr.Role.UNDERACCENT;
-        }
-        if (overAccent) {
-          children[2].role = sre.SemanticAttr.Role.OVERACCENT;
-        }
-        if (overAccent && !underAccent) {
-          innerNode = this.makeBranchNode_(sre.SemanticAttr.Type.OVERSCORE,
-                                           [center, children[2]], []);
-          innerNode.role = center.role;
-          children = [innerNode, children[1]];
-          type = sre.SemanticAttr.Type.UNDERSCORE;
-        } else {
-          innerNode = this.makeBranchNode_(sre.SemanticAttr.Type.UNDERSCORE,
-                                           [center, children[1]], []);
-          innerNode.role = center.role;
-          children = [innerNode, children[2]];
-          type = sre.SemanticAttr.Type.OVERSCORE;
-        }
-        break;
-    }
-  }
-  var newNode = this.makeBranchNode_(type, children, []);
-  newNode.role = center.role;
-  return newNode;
-};
-
-
-/**
- * Checks whether a character can be considered as accent.
- * @param {!sre.SemanticTree.Node} node The node to be tested.
- * @return {boolean} True if the node is a punctuation, fence or operator.
- * @private
- */
-sre.SemanticTree.isAccent_ = function(node) {
-  return sre.SemanticTree.attrPred_('type', 'FENCE')(node) ||
-      sre.SemanticTree.attrPred_('type', 'PUNCTUATION')(node) ||
-      sre.SemanticTree.attrPred_('type', 'OPERATOR')(node) ||
-      sre.SemanticTree.attrPred_('type', 'RELATION')(node) ||
-      // TODO (sorge) Simplify this once meaning of all characters is fully
-      // defined.
-      (sre.SemanticTree.attrPred_('type', 'IDENTIFIER')(node) &&
-      sre.SemanticTree.attrPred_('role', 'UNKNOWN')(node) &&
-      !node.textContent.match(new RegExp(
-         (sre.SemanticAttr.getInstance()).allLetters.join('|'))));
-};
-
-
-/**
- * Recursive method to accumulate function expressions.
- *
- * The idea is to process functions in a row from left to right combining them
- * with their arguments. Thereby we take the notion of a function rather broadly
- * as a functional expressions that consists of a prefix and some arguments.
- * In particular we distinguish four types of functional expressions:
- * - integral: Integral expression.
- * - bigop: A big operator expression like a sum.
- * - prefix: A well defined prefix function such as sin, cos or a limit
- *           functions like lim, max.
- * - simple: An expression consisting of letters that are potentially a function
- *           symbol. If we have an explicit function application symbol
- *           following the expression we turn into a prefix function. Otherwise
- *           we decide heuristically if we could have a function application.
- * @param {!Array.<sre.SemanticTree.Node>} restNodes The remainder list of
- *     nodes.
- * @param {!Array.<sre.SemanticTree.Node>=} opt_result The result node list.
- * @return {!Array.<!sre.SemanticTree.Node>} The fully processed list.
- * @private
- */
-sre.SemanticTree.prototype.getFunctionsInRow_ = function(
-    restNodes, opt_result) {
-  var result = opt_result || [];
-  // Base case.
-  if (restNodes.length == 0) {
-    return result;
-  }
-  var firstNode = /** @type {!sre.SemanticTree.Node} */ (restNodes.shift());
-  var heuristic = sre.SemanticTree.classifyFunction_(firstNode, restNodes);
-  // First node is not a function node.
-  if (!heuristic) {
-    result.push(firstNode);
-    return this.getFunctionsInRow_(restNodes, result);
-  }
-  // Combine functions in the rest of the row.
-  var processedRest = this.getFunctionsInRow_(restNodes, []);
-  var newRest = this.getFunctionArgs_(firstNode, processedRest, heuristic);
-  return result.concat(newRest);
-};
-
-
-/**
- * Classifies a function wrt. the heuristic that should be applied.
- * @param {!sre.SemanticTree.Node} funcNode The node to be classified.
- * @param {!Array.<sre.SemanticTree.Node>} restNodes The remainder list of
- *     nodes. They can be useful to look ahead if there is an explicit function
- *     application. If there is one, it will be destructively removed!
- * @return {!string} The string specifying the heuristic.
- * @private
- */
-sre.SemanticTree.classifyFunction_ = function(funcNode, restNodes) {
-  //  We do not allow double function application. This is not lambda calculus!
-  if (funcNode.type == sre.SemanticAttr.Type.APPL ||
-      funcNode.type == sre.SemanticAttr.Type.BIGOP ||
-      funcNode.type == sre.SemanticAttr.Type.INTEGRAL) {
-    return '';
-  }
-  // Find and remove explicit function applications.
-  // We now treat funcNode as a prefix function, regardless of what its actual
-  // content is.
-  if (restNodes[0] &&
-      restNodes[0].textContent == sre.SemanticAttr.functionApplication()) {
-    // Remove explicit function application. This is destructive on the
-    // underlying list.
-    // TODO (sorge) This should not be distructive!
-    restNodes.shift();
-    var role = sre.SemanticAttr.Role.SIMPLEFUNC;
-    if (funcNode.role === sre.SemanticAttr.Role.PREFIXFUNC ||
-        funcNode.role === sre.SemanticAttr.Role.LIMFUNC) {
-      role = funcNode.role;
-    }
-    sre.SemanticTree.propagateFunctionRole_(funcNode, role);
-    return 'prefix';
-  }
-  switch (funcNode.role) {
-    case sre.SemanticAttr.Role.INTEGRAL:
-      return 'integral';
-      break;
-    case sre.SemanticAttr.Role.SUM:
-      return 'bigop';
-      break;
-    case sre.SemanticAttr.Role.PREFIXFUNC:
-    case sre.SemanticAttr.Role.LIMFUNC:
-      return 'prefix';
-      break;
-    default:
-      if (funcNode.type == sre.SemanticAttr.Type.IDENTIFIER ||
-          funcNode.role == sre.SemanticAttr.Role.LATINLETTER ||
-          funcNode.role == sre.SemanticAttr.Role.GREEKLETTER ||
-          funcNode.role == sre.SemanticAttr.Role.OTHERLETTER) {
-        return 'simple';
-      }
-  }
-  return '';
-};
-
-
-/**
- * Propagates a function role in a node.
- * @param {sre.SemanticTree.Node} funcNode The node whose role is to be
- *     rewritten.
- * @param {sre.SemanticAttr.Role} tag The function role to be inserted.
- * @private
- */
-sre.SemanticTree.propagateFunctionRole_ = function(funcNode, tag) {
-  if (funcNode) {
-    if (!sre.SemanticTree.attrPred_('role', 'subsup')(funcNode)) {
-      funcNode.role = tag;
-    }
-    sre.SemanticTree.propagateFunctionRole_(funcNode.childNodes[0], tag);
-  }
-};
-
-
-/**
- * Computes the arguments for a function from a list of nodes depending on the
- * given heuristic.
- * @param {!sre.SemanticTree.Node} func A function node.
- * @param {!Array.<sre.SemanticTree.Node>} rest List of nodes to choose
- *     arguments from.
- * @param {string} heuristic The heuristic to follow.
- * @return {!Array.<!sre.SemanticTree.Node>} The function and the remainder of
- *     the rest list.
- * @private
- */
-sre.SemanticTree.prototype.getFunctionArgs_ = function(func, rest, heuristic) {
-  switch (heuristic) {
-    case 'integral':
-      var components = this.getIntegralArgs_(rest);
-      var integrand = this.processRow_(components.integrand);
-      var funcNode = this.makeIntegralNode_(func, integrand, components.intvar);
-      components.rest.unshift(funcNode);
-      return components.rest;
-      break;
-    case 'prefix':
-      if (rest[0] && rest[0].type == sre.SemanticAttr.Type.FENCED) {
-        funcNode = this.makeFunctionNode_(
-            func, /** @type {!sre.SemanticTree.Node} */ (rest.shift()));
-        rest.unshift(funcNode);
-        return rest;
-      }
-    case 'bigop':
-      var partition = sre.SemanticTree.sliceNodes_(
-          rest, sre.SemanticTree.prefixFunctionBoundary_);
-      if (!partition.head.length) {
-        rest.unshift(func);
-        return rest;
-      }
-      var arg = this.processRow_(partition.head);
-      if (heuristic == 'prefix') {
-        funcNode = this.makeFunctionNode_(func, arg);
-      } else {
-        funcNode = this.makeBigOpNode_(func, arg);
-      }
-      if (partition.div) {
-        partition.tail.unshift(partition.div);
-      }
-      partition.tail.unshift(funcNode);
-      return partition.tail;
-      break;
-    case 'simple':
-      if (rest.length == 0) {
-        return [func];
-      }
-      var firstArg = rest[0];
-      if (firstArg.type == sre.SemanticAttr.Type.FENCED &&
-          firstArg.role != sre.SemanticAttr.Role.NEUTRAL &&
-          this.simpleFunctionHeuristic_(firstArg)) {
-        sre.SemanticTree.propagateFunctionRole_(
-            func, sre.SemanticAttr.Role.SIMPLEFUNC);
-        funcNode = this.makeFunctionNode_(
-            func, /** @type {!sre.SemanticTree.Node} */ (rest.shift()));
-        rest.unshift(funcNode);
-        return rest;
-      }
-      rest.unshift(func);
-      return rest;
-      break;
-  }
-};
-
-
-/**
- * Tail recursive function to obtain integral arguments.
- * @param {!Array.<sre.SemanticTree.Node>} nodes List of nodes to take
- * arguments from.
- * @param {Array.<sre.SemanticTree.Node>=} opt_args List of integral arguments.
- * @return {{integrand: !Array.<sre.SemanticTree.Node>,
- *     intvar: sre.SemanticTree.Node,
- *     rest: !Array.<sre.SemanticTree.Node>}}
- *     Result split into integrand, integral variable and the remaining
- *     elements.
- * @private
- */
-sre.SemanticTree.prototype.getIntegralArgs_ = function(nodes, opt_args) {
-  var args = opt_args || [];
-  if (nodes.length == 0) {
-    return {integrand: args, intvar: null, rest: nodes};
-  }
-  var firstNode = nodes[0];
-  if (sre.SemanticTree.generalFunctionBoundary_(firstNode)) {
-    return {integrand: args, intvar: null, rest: nodes};
-  }
-  if (sre.SemanticTree.integralDxBoundarySingle_(firstNode)) {
-    return {integrand: args, intvar: firstNode, rest: nodes.slice(1)};
-  }
-  if (nodes[1] && sre.SemanticTree.integralDxBoundary_(firstNode, nodes[1])) {
-    var comma = this.makeContentNode_(sre.SemanticAttr.invisibleComma());
-    var intvar = this.makePunctuatedNode_(
-        [firstNode, comma, nodes[1]], [comma]);
-    intvar.role = sre.SemanticAttr.Role.INTEGRAL;
-    return {integrand: args, intvar: intvar, rest: nodes.slice(2)};
-  }
-  args.push(nodes.shift());
-  return this.getIntegralArgs_(nodes, args);
-};
-
-
-/**
- * Create a function node.
- * @param {!sre.SemanticTree.Node} func The function operator.
- * @param {!sre.SemanticTree.Node} arg The argument.
- * @return {!sre.SemanticTree.Node} The new function node.
- * @private
- */
-sre.SemanticTree.prototype.makeFunctionNode_ = function(func, arg) {
-  var applNode = this.makeContentNode_(sre.SemanticAttr.functionApplication());
-  applNode.type = sre.SemanticAttr.Type.PUNCTUATION;
-  applNode.role = sre.SemanticAttr.Role.APPLICATION;
-  var funcop = sre.SemanticTree.getFunctionOp_(
-      func, function(node) {
-        return sre.SemanticTree.attrPred_('type', 'FUNCTION')(node) ||
-            (sre.SemanticTree.attrPred_('type', 'IDENTIFIER')(node) &&
-             sre.SemanticTree.attrPred_('role', 'SIMPLEFUNC')(node));
-      }
-      );
-  var newNode = this.makeBranchNode_(sre.SemanticAttr.Type.APPL, [func, arg],
-      funcop ? [applNode, funcop] : [applNode]);
-  newNode.role = func.role;
-  return newNode;
-};
-
-
-/**
- * Create a big operator node.
- * @param {!sre.SemanticTree.Node} bigOp The big operator.
- * @param {!sre.SemanticTree.Node} arg The argument.
- * @return {!sre.SemanticTree.Node} The new big operator node.
- * @private
- */
-sre.SemanticTree.prototype.makeBigOpNode_ = function(bigOp, arg) {
-  var largeop = sre.SemanticTree.getFunctionOp_(
-      bigOp, sre.SemanticTree.attrPred_('type', 'LARGEOP'));
-  var newNode = this.makeBranchNode_(
-      sre.SemanticAttr.Type.BIGOP, [bigOp, arg], largeop ? [largeop] : []);
-  newNode.role = bigOp.role;
-  return newNode;
-};
-
-
-/**
- * Create an integral node. It has three children: integral, integrand and
- * integration variable. The latter two can be omitted.
- * @param {!sre.SemanticTree.Node} integral The integral operator.
- * @param {sre.SemanticTree.Node} integrand The integrand.
- * @param {sre.SemanticTree.Node} intvar The integral variable.
- * @return {!sre.SemanticTree.Node} The new integral node.
- * @private
- */
-sre.SemanticTree.prototype.makeIntegralNode_ = function(
-    integral, integrand, intvar) {
-  integrand = integrand || this.makeEmptyNode_();
-  intvar = intvar || this.makeEmptyNode_();
-  var largeop = sre.SemanticTree.getFunctionOp_(
-      integral, sre.SemanticTree.attrPred_('type', 'LARGEOP'));
-  var newNode = this.makeBranchNode_(sre.SemanticAttr.Type.INTEGRAL,
-      [integral, integrand, intvar], largeop ? [largeop] : []);
-  newNode.role = integral.role;
-  return newNode;
-};
-
-
-/**
- * Finds the function operator in a partial semantic tree if it exists.
- * @param {!sre.SemanticTree.Node} tree The partial tree.
- * @param {!function(sre.SemanticTree.Node): boolean} pred Predicate for the
- *    function operator.
- * @return {sre.SemanticTree.Node} The function operator.
- * @private
- */
-sre.SemanticTree.getFunctionOp_ = function(tree, pred) {
-  if (pred(tree)) {
-    return tree;
-  }
-  for (var i = 0, child; child = tree.childNodes[i]; i++) {
-    var op = sre.SemanticTree.getFunctionOp_(child, pred);
-    if (op) {
-      return op;
-    }
-  }
-  return null;
-};
-
-
-/**
- * Predicate implementing the boundary criteria for simple functions:
- *
- * @param {!sre.SemanticTree.Node} node A semantic node of type fenced.
- * @return {boolean} True if the node meets the boundary criteria.
- * @private
- */
-sre.SemanticTree.prototype.simpleFunctionHeuristic_ = function(node) {
-  var children = node.childNodes;
-  if (children.length == 0) {
-    return true;
-  }
-  if (children.length > 1) {
-    return false;
-  }
-  var child = children[0];
-  if (child.type == sre.SemanticAttr.Type.INFIXOP) {
-    if (child.role != sre.SemanticAttr.Role.IMPLICIT) {
-      return false;
-    }
-    if (child.childNodes.some(sre.SemanticTree.attrPred_('type', 'INFIXOP'))) {
-      return false;
-    }
-  }
-  return true;
-};
-
-
-/**
- * Predicate implementing the boundary criteria for prefix functions and big
- * operators:
- * 1. an explicit operator,
- * 2. a relation symbol, or
- * 3. some punctuation.
- * @param {sre.SemanticTree.Node} node A semantic node.
- * @return {boolean} True if the node meets the boundary criteria.
- * @private
- */
-sre.SemanticTree.prefixFunctionBoundary_ = function(node) {
-  return sre.SemanticTree.attrPred_('type', 'OPERATOR')(node) ||
-      sre.SemanticTree.generalFunctionBoundary_(node);
-};
-
-
-/**
- * Predicate implementing the boundary criteria for integrals dx on two nodes.
- * @param {sre.SemanticTree.Node} firstNode A semantic node.
- * @param {sre.SemanticTree.Node} secondNode The direct neighbour of first
- *     Node.
- * @return {boolean} True if the second node exists and the first node is a 'd'.
- * @private
- */
-sre.SemanticTree.integralDxBoundary_ = function(
-    firstNode, secondNode) {
-  return !!secondNode &&
-      sre.SemanticTree.attrPred_('type', 'IDENTIFIER')(secondNode) &&
-          sre.SemanticAttr.isCharacterD(firstNode.textContent);
-};
-
-
-/**
- * Predicate implementing the boundary criteria for integrals dx on a single
- * node.
- * @param {sre.SemanticTree.Node} node A semantic node.
- * @return {boolean} True if the node meets the boundary criteria.
- * @private
- */
-sre.SemanticTree.integralDxBoundarySingle_ = function(node) {
-  if (sre.SemanticTree.attrPred_('type', 'IDENTIFIER')(node)) {
-    var firstChar = node.textContent[0];
-    return firstChar && node.textContent[1] &&
-        sre.SemanticAttr.isCharacterD(firstChar);
-  }
-  return false;
-};
-
-
-/**
- * Predicate implementing the general boundary criteria for function operators:
- * 1. a relation symbol,
- * 2. some punctuation.
- * @param {sre.SemanticTree.Node} node A semantic node.
- * @return {boolean} True if the node meets the boundary criteria.
- * @private
- */
-sre.SemanticTree.generalFunctionBoundary_ = function(node) {
-  return sre.SemanticTree.attrPred_('type', 'RELATION')(node) ||
-      sre.SemanticTree.attrPred_('type', 'PUNCTUATION')(node);
-};
-
-
-/**
- * Rewrites tables into matrices or case statements in a list of nodes.
- * @param {!Array.<!sre.SemanticTree.Node>} nodes List of nodes to rewrite.
- * @return {!Array.<!sre.SemanticTree.Node>} The new list of nodes.
- * @private
- */
-sre.SemanticTree.prototype.processTablesInRow_ = function(nodes) {
-  // First we process all matrices:
-  var partition = sre.SemanticTree.partitionNodes_(
-      nodes, sre.SemanticTree.tableIsMatrixOrVector_);
-  var result = [];
-  for (var i = 0, matrix; matrix = partition.rel[i]; i++) {
-    result = result.concat(partition.comp.shift());
-    result.push(this.tableToMatrixOrVector_(matrix));
-  }
-  result = result.concat(partition.comp.shift());
-  // Process the remaining tables for cases.
-  partition = sre.SemanticTree.partitionNodes_(
-      result, sre.SemanticTree.isTableOrMultiline_);
-  result = [];
-  for (var i = 0, table; table = partition.rel[i]; i++) {
-    var prevNodes = partition.comp.shift();
-    if (sre.SemanticTree.tableIsCases_(table, prevNodes)) {
-      this.tableToCases_(
-          table, /** @type {!sre.SemanticTree.Node} */ (prevNodes.pop()));
-    }
-    result = result.concat(prevNodes);
-    result.push(table);
-  }
-  return result.concat(partition.comp.shift());
-};
-
-
-/**
- * Decides if a node is a table or multiline element.
- * @param {sre.SemanticTree.Node} node A node.
- * @return {boolean} True if node is either table or multiline.
- * @private
- */
-sre.SemanticTree.isTableOrMultiline_ = function(node) {
-  return !!node && (sre.SemanticTree.attrPred_('type', 'TABLE')(node) ||
-      sre.SemanticTree.attrPred_('type', 'MULTILINE')(node));
-};
-
-
-/**
- * Heuristic to decide if we have a matrix: An expression fenced on both sides
- * without any other content is considered a fenced node.
- * @param {sre.SemanticTree.Node} node A node.
- * @return {boolean} True if we believe we have a matrix.
- * @private
- */
-sre.SemanticTree.tableIsMatrixOrVector_ = function(node) {
-  return !!node && sre.SemanticTree.attrPred_('type', 'FENCED')(node) &&
-      (sre.SemanticTree.attrPred_('role', 'LEFTRIGHT')(node) ||
-       sre.SemanticTree.attrPred_('role', 'NEUTRAL')(node)) &&
-          node.childNodes.length == 1 &&
-              sre.SemanticTree.isTableOrMultiline_(node.childNodes[0]);
-};
-
-
-/**
- * Replaces a fenced node by a matrix or vector node and possibly specialises
- * it's role.
- * @param {!sre.SemanticTree.Node} node The fenced node to be rewritten.
- * @return {!sre.SemanticTree.Node} The matrix or vector node.
- * @private
- */
-sre.SemanticTree.prototype.tableToMatrixOrVector_ = function(node) {
-  var matrix = node.childNodes[0];
-  sre.SemanticTree.attrPred_('type', 'MULTILINE')(matrix) ?
-      this.tableToVector_(node) : this.tableToMatrix_(node);
-  node.contentNodes.forEach(goog.bind(matrix.appendContentNode_, matrix));
-  for (var i = 0, row; row = matrix.childNodes[i]; i++) {
-    sre.SemanticTree.assignRoleToRow_(
-        row, sre.SemanticTree.getComponentRoles_(matrix));
-  }
-  return matrix;
-};
-
-
-/**
- * Assigns a specialised roles to a vector node inside the given fenced node.
- * @param {!sre.SemanticTree.Node} node The fenced node containing the vector.
- * @private
- */
-sre.SemanticTree.prototype.tableToVector_ = function(node) {
-  var vector = node.childNodes[0];
-  vector.type = sre.SemanticAttr.Type.VECTOR;
-  if (vector.childNodes.length === 1) {
-    this.tableToSquare_(node);
-    return;
-  }
-  if (vector.childNodes.length === 2) {
-    vector.role = sre.SemanticAttr.Role.BINOMIAL;
-  }
-};
-
-
-/**
- * Assigns a specialised roles to a matrix node inside the given fenced node.
- * @param {!sre.SemanticTree.Node} node The fenced node containing the matrix.
- * @private
- */
-sre.SemanticTree.prototype.tableToMatrix_ = function(node) {
-  var matrix = node.childNodes[0];
-  matrix.type = sre.SemanticAttr.Type.MATRIX;
-  if (matrix.childNodes && matrix.childNodes.length > 0 &&
-      matrix.childNodes[0].childNodes &&
-      matrix.childNodes.length === matrix.childNodes[0].childNodes.length) {
-    this.tableToSquare_(node);
-    return;
-  }
-  if (matrix.childNodes && matrix.childNodes.length === 1) {
-    matrix.role = sre.SemanticAttr.Role.ROWVECTOR;
-  }
-};
-
-
-/**
- * Assigns a role to a square, fenced table.
- * @param {!sre.SemanticTree.Node} node The fenced node containing a square
- *     table.
- * @private
- */
-sre.SemanticTree.prototype.tableToSquare_ = function(node) {
-  var matrix = node.childNodes[0];
-  if (sre.SemanticTree.attrPred_('role', 'NEUTRAL')(node)) {
-    matrix.role = sre.SemanticAttr.Role.DETERMINANT;
-    return;
-  }
-  matrix.role = sre.SemanticAttr.Role.SQUAREMATRIX;
-};
-
-
-/**
- * Cmoputes the role for the components of a matrix. It is either the role of
- * that matrix or its type.
- * @param {!sre.SemanticTree.Node} node The matrix or vector node.
- * @return {!sre.SemanticAttr.Role} The role to be assigned to the components.
- * @private
- */
-sre.SemanticTree.getComponentRoles_ = function(node) {
-  var role = node.role;
-  if (role && role !== sre.SemanticAttr.Role.UNKNOWN) {
-    return role;
-  }
-  return sre.SemanticAttr.Role[node.type.toUpperCase()] ||
-      sre.SemanticAttr.Role.UNKNOWN;
-};
-
-
-/**
- * Heuristic to decide if we have a case statement: An expression with a
- * singular open fence before it.
- * @param {!sre.SemanticTree.Node} table A table node.
- * @param {!Array.<sre.SemanticTree.Node>} prevNodes A list of previous nodes.
- * @return {boolean} True if we believe we have a case statement.
- * @private
- */
-sre.SemanticTree.tableIsCases_ = function(table, prevNodes) {
-  return prevNodes.length > 0 &&
-      sre.SemanticTree.attrPred_('role', 'OPENFENCE')(
-          prevNodes[prevNodes.length - 1]);
-};
-
-
-/**
- * Makes case node out of a table and a fence.
- * @param {!sre.SemanticTree.Node} table The table containing the cases.
- * @param {!sre.SemanticTree.Node} openFence The left delimiter of the case
- *     statement.
- * @return {!sre.SemanticTree.Node} The cases node.
- * @private
- */
-sre.SemanticTree.prototype.tableToCases_ = function(table, openFence) {
-  for (var i = 0, row; row = table.childNodes[i]; i++) {
-    sre.SemanticTree.assignRoleToRow_(row, sre.SemanticAttr.Role.CASES);
-  }
-  table.type = sre.SemanticAttr.Type.CASES;
-  table.appendContentNode_(openFence);
-  return table;
-};
-
-
-// TODO (sorge) This heuristic is very primitive. We could start reworking
-// multilines, by combining all cells, semantically rewriting the entire line
-// and see if there are any similarities. Alternatively, we could look for
-// similarities in columns (e.g., single relation symbols, like equalities or
-// inequalities in the same column could indicate an equation array).
-/**
- * Heuristic to decide if we have a multiline formula. A table is considered a
- * multiline formula if it does not have any separate cells.
- * @param {!sre.SemanticTree.Node} table A table node.
- * @return {boolean} True if we believe we have a mulitline formula.
- * @private
- */
-sre.SemanticTree.tableIsMultiline_ = function(table) {
-  return table.childNodes.every(
-      function(row) {
-        var length = row.childNodes.length;
-        return length <= 1;});
-};
-
-
-/**
- * Rewrites a table to multiline structure, simplifying it by getting rid of the
- * cell hierarchy level.
- * @param {!sre.SemanticTree.Node} table The node to be rewritten a multiline.
- * @private
- */
-sre.SemanticTree.prototype.tableToMultiline_ = function(table) {
-  table.type = sre.SemanticAttr.Type.MULTILINE;
-  for (var i = 0, row; row = table.childNodes[i]; i++) {
-    sre.SemanticTree.rowToLine_(row, sre.SemanticAttr.Role.MULTILINE);
-  }
-};
-
-
-/**
- * Converts a row that only contains one cell into a single line.
- * @param {!sre.SemanticTree.Node} row The row to convert.
- * @param {sre.SemanticAttr.Role=} opt_role The new role for the line.
- * @private
- */
-sre.SemanticTree.rowToLine_ = function(row, opt_role) {
-  var role = opt_role || sre.SemanticAttr.Role.UNKNOWN;
-  if (sre.SemanticTree.attrPred_('type', 'ROW')(row) &&
-      row.childNodes.length == 1 &&
-          sre.SemanticTree.attrPred_('type', 'CELL')(row.childNodes[0])) {
-    row.type = sre.SemanticAttr.Type.LINE;
-    row.role = role;
-    row.childNodes = row.childNodes[0].childNodes;
-  }
-};
-
-
-/**
- * Assign a row and its contained cells a new role value.
- * @param {!sre.SemanticTree.Node} row The row to be updated.
- * @param {!sre.SemanticAttr.Role} role The new role for the row and its cells.
- * @private
- */
-sre.SemanticTree.assignRoleToRow_ = function(row, role) {
-  if (sre.SemanticTree.attrPred_('type', 'LINE')(row)) {
-    row.role = role;
-    return;
-  }
-  if (sre.SemanticTree.attrPred_('type', 'ROW')(row)) {
-    row.role = role;
-    var cellPred = sre.SemanticTree.attrPred_('type', 'CELL');
-    row.childNodes.forEach(function(cell) {
-      if (cellPred(cell)) {
-        cell.role = role;
-      }
-    });
-  }
-};
-
-
-/**
- * Splits a list of nodes wrt. to a given predicate.
- * @param {Array.<sre.SemanticTree.Node>} nodes A list of nodes.
- * @param {!function(sre.SemanticTree.Node): boolean} pred Predicate for the
- *    partitioning relation.
- * @param {boolean=} opt_reverse If true slicing is done from the end.
- * @return {{head: !Array.<sre.SemanticTree.Node>,
- *           div: sre.SemanticTree.Node,
- *           tail: !Array.<sre.SemanticTree.Node>}} The split list.
- * @private
- */
-sre.SemanticTree.sliceNodes_ = function(nodes, pred, opt_reverse) {
-  if (opt_reverse) {
-    nodes.reverse();
-  }
-  var head = [];
-  for (var i = 0, node; node = nodes[i]; i++) {
-    if (pred(node)) {
-      if (opt_reverse) {
-        return {head: nodes.slice(i + 1).reverse(),
-          div: node,
-          tail: head.reverse()};
-      }
-      return {head: head,
-        div: node,
-        tail: nodes.slice(i + 1)};
-    }
-    head.push(node);
-  }
-  if (opt_reverse) {
-    return {head: [], div: null, tail: head.reverse()};
-  }
-  return {head: head, div: null, tail: []};
-};
-
-
-/**
- * Partitions a list of nodes wrt. to a given predicate. Effectively works like
- * a PER on the ordered set of nodes.
- * @param {!Array.<!sre.SemanticTree.Node>} nodes A list of nodes.
- * @param {!function(sre.SemanticTree.Node): boolean} pred Predicate for the
- *    partitioning relation.
- * @return {{rel: !Array.<sre.SemanticTree.Node>,
- *           comp: !Array.<!Array.<sre.SemanticTree.Node>>}}
- *    The partitioning given in terms of a collection of elements satisfying
- *    the predicate and a collection of complementary sets lying inbetween the
- *    related elements. Observe that we always have |comp| = |rel| + 1.
- *
- * Example: On input [a, r_1, b, c, r_2, d, e, r_3] where P(r_i) holds, we
- *    get as output: {rel: [r_1, r_2, r_3], comp: [[a], [b, c], [d, e], []].
- * @private
- */
-sre.SemanticTree.partitionNodes_ = function(nodes, pred) {
-  var restNodes = nodes;
-  var rel = [];
-  var comp = [];
-
-  do {
-    var result = sre.SemanticTree.sliceNodes_(restNodes, pred);
-    comp.push(result.head);
-    rel.push(result.div);
-    restNodes = result.tail;
-  } while (result.div);
-  rel.pop();
-  return {rel: rel, comp: comp};
-};
-
-
-/**
- * Constructs a predicate to check the semantic attribute of a node.
- * @param {!string} prop The property of a node.
- * @param {!string} attr The attribute.
- * @return {function(sre.SemanticTree.Node): boolean} The predicate.
- * @private
- */
-
-sre.SemanticTree.attrPred_ = function(prop, attr) {
-  var getAttr = function(prop) {
-    switch (prop) {
-      case 'type': return sre.SemanticAttr.Type[attr];
-      case 'role': return sre.SemanticAttr.Role[attr];
-      case 'font': return sre.SemanticAttr.Font[attr];
-    }
-  };
-
-  return function(node) {return node[prop] == getAttr(prop);};
-};
-
-
-/**
- * Process an mfenced node.
- * @param {!Element} mfenced The Mfenced node.
- * @param {!Array.<sre.SemanticTree.Node>} children List of already translated
- *     children.
- * @return {!sre.SemanticTree.Node} The semantic node.
- * @private
- */
-sre.SemanticTree.prototype.processMfenced_ = function(mfenced, children) {
-  var sepValue = sre.SemanticTree.getAttribute_(mfenced, 'separators', ',');
-  var open = sre.SemanticTree.getAttribute_(mfenced, 'open', '(');
-  var close = sre.SemanticTree.getAttribute_(mfenced, 'close', ')');
-  if (sepValue && children.length > 0) {
-    var separators = sre.MathUtil.nextSeparatorFunction(sepValue);
-    var newChildren = [children.shift()];
-    children.forEach(goog.bind(function(child) {
-      newChildren.push(this.makeContentNode_(separators()));
-      newChildren.push(child);
-    }, this));
-    children = newChildren;
-  }
-  // If both open and close are given, we assume those elements to be fences,
-  // regardless of their initial semantic interpretation. However, if only one
-  // of the fences is given we do not explicitly interfere with the semantic
-  // interpretation. In other worde the mfence is ignored and the content is
-  // interpreted as usual. The only effect of the mfence node here is that the
-  // content will be interpreted into a single node.
-  if (open && close) {
-    return this.makeHorizontalFencedNode_(this.makeContentNode_(open),
-                                          this.makeContentNode_(close),
-                                          children);
-  }
-  if (open) {
-    children.unshift(this.makeContentNode_(open));
-  }
-  if (close) {
-    children.push(this.makeContentNode_(close));
-  }
-  return this.processRow_(children);
-};
-
-
-/**
- * Get an attribute from a node and provide a default if it does not exist.  It
- * returns null if attribute is empty string or whitespace only.
- * @param {!Element} node The node from which to retrieve the attribute.
- * @param {string} attr The attribute.
- * @param {string} def The default return value.
- * @return {?string} The value of the attribute or null.
- * @private
- */
-sre.SemanticTree.getAttribute_ = function(node, attr, def) {
-  if (!node.hasAttribute(attr)) {
-    return def;
-  }
-  var value = node.getAttribute(attr);
-  if (value.match(/^\s*$/)) {
-    return null;
-  }
-  return value;
-};
-
-
-// TODO (sorge) Clean those predicates up!
-/**
- * Compute the role of a number if it does not have one already.
- * @param {!sre.SemanticTree.Node} node The semantic tree node.
- * @private
- */
-sre.SemanticTree.numberRole_ = function(node) {
-  if (node.role !== sre.SemanticAttr.Role.UNKNOWN) {
-    return;
-  }
-  var content = sre.SemanticUtil.splitUnicode(node.textContent);
-  var meaning = content.map(sre.SemanticAttr.lookupMeaning);
-  if (meaning.every(function(x) {
-    return (x.type == sre.SemanticAttr.Type.NUMBER &&
-            x.role == sre.SemanticAttr.Role.INTEGER) ||
-        (x.type == sre.SemanticAttr.Type.PUNCTUATION &&
-        x.role == sre.SemanticAttr.Role.COMMA);})) {
-    node.role = sre.SemanticAttr.Role.INTEGER;
-    return; }
-  if (meaning.every(function(x) {
-    return (x.type == sre.SemanticAttr.Type.NUMBER &&
-            x.role == sre.SemanticAttr.Role.INTEGER) ||
-        x.type == sre.SemanticAttr.Type.PUNCTUATION;})) {
-    node.role = sre.SemanticAttr.Role.FLOAT;
-    return; }
-  node.role = sre.SemanticAttr.Role.OTHERNUMBER;
-};
-
-
-/**
- * Updates the font of a node if a single font can be determined.
- * @param {!sre.SemanticTree.Node} node The semantic tree node.
- * @private
- */
-sre.SemanticTree.exprFont_ = function(node) {
-  if (node.font !== sre.SemanticAttr.Font.UNKNOWN) {
-    return;
-  }
-  var content = sre.SemanticUtil.splitUnicode(node.textContent);
-  var meaning = content.map(sre.SemanticAttr.lookupMeaning);
-  var singleFont = meaning.reduce(
-      function(prev, curr) {
-        if (!prev || !curr.font || curr.font == sre.SemanticAttr.Font.UNKNOWN ||
-            curr.font == prev) {
-          return prev;
-        }
-        if (prev == sre.SemanticAttr.Font.UNKNOWN) {
-          return curr.font;
-        }
-        return null;
-      },
-      sre.SemanticAttr.Font.UNKNOWN);
-  if (singleFont) {
-    node.font = singleFont;
-  }
-};
-
-
-/**
- * Creates a fraction node with the appropriate role.
- * @param {!sre.SemanticTree.Node} denom The denominator node.
- * @param {!sre.SemanticTree.Node} enume The enumerator node.
- * @return {!sre.SemanticTree.Node} The new fraction node.
- * @private
- */
-sre.SemanticTree.prototype.makeFractionNode_ = function(denom, enume) {
-  var newNode = this.makeBranchNode_(
-      sre.SemanticAttr.Type.FRACTION, [denom, enume], []);
-  newNode.role = newNode.childNodes.every(function(x) {
-    return sre.SemanticTree.attrPred_('role', 'INTEGER')(x);
-  }) ? sre.SemanticAttr.Role.VULGAR :
-      newNode.childNodes.every(function(x) {
-        return sre.SemanticTree.attrPred_('role', 'UNIT')(x);
-      }) ? sre.SemanticAttr.Role.UNIT : sre.SemanticAttr.Role.DIVISION;
-  return newNode;
-};
-
-
-/**
- * Processes a mmultiscript node into a tensor representation.
- * @param {!Array.<Element>} children The nodes children.
- * @return {!sre.SemanticTree.Node} The semantic tensor node.
- * @private
- */
-sre.SemanticTree.prototype.processMultiScript_ = function(children) {
-  // Empty node. Illegal MathML markup, but valid in MathJax.
-  if (!children.length) {
-    return this.makeEmptyNode_();
-  }
-  var base = this.parseMathml_(/** @type {!Element} */(children.shift()));
-  if (!children.length) {
-    return base;
-  }
-  var lsup = [];
-  var lsub = [];
-  var rsup = [];
-  var rsub = [];
-  var prescripts = false;
-  var scriptcount = 0;
-  for (var i = 0, child; child = children[i]; i++) {
-    if (sre.SemanticUtil.tagName(child) === 'MPRESCRIPTS') {
-      prescripts = true;
-      scriptcount = 0;
-      continue;
-    }
-    prescripts ?
-        (scriptcount & 1 ? lsup.push(child) : lsub.push(child)) :
-        (scriptcount & 1 ? rsup.push(child) : rsub.push(child));
-    scriptcount++;
-  }
-  // This is the pathological msubsup case.
-  //
-  // We retain NONE nodes if necessary, i.e., in a non-empty sub- or
-  // superscript.
-  if (!sre.SemanticUtil.purgeNodes(lsup).length &&
-      !sre.SemanticUtil.purgeNodes(lsub).length) {
-    var rsupPurged = sre.SemanticUtil.purgeNodes(rsup);
-    var rsubPurged = sre.SemanticUtil.purgeNodes(rsub);
-    if (!rsupPurged.length && !rsubPurged.length) {
-      return base;
-    }
-    var mmlTag = rsubPurged.length ?
-        (rsupPurged.length ? 'MSUBSUP' : 'MSUB') : 'MSUP';
-    var mmlchild = [base];
-    if (rsubPurged.length) {
-      mmlchild.push(this.makeScriptNode_(
-          rsub, sre.SemanticAttr.Role.RIGHTSUB, true));
-    }
-    if (rsupPurged.length) {
-      mmlchild.push(this.makeScriptNode_(
-          rsup, sre.SemanticAttr.Role.RIGHTSUPER, true));
-    }
-    return this.makeLimitNode_(mmlTag, mmlchild);
-  }
-  // We really deal with a multiscript tensor.
-  //
-  var newNode = this.makeBranchNode_(
-      sre.SemanticAttr.Type.TENSOR,
-      [
-       base,
-       this.makeScriptNode_(lsub, sre.SemanticAttr.Role.LEFTSUB),
-       this.makeScriptNode_(lsup, sre.SemanticAttr.Role.LEFTSUPER),
-       this.makeScriptNode_(rsub, sre.SemanticAttr.Role.RIGHTSUB),
-       this.makeScriptNode_(rsup, sre.SemanticAttr.Role.RIGHTSUPER)
-      ],
-      []);
-  newNode.role = base.role;
-  return newNode;
-};
-
-
-/**
- * Creates a script node for a tensor, which is effectively a dummy punctuation.
- * @param {!Array.<Element>} nodes A list of unprocessed nodes for
- *      that script.
- * @param {sre.SemanticAttr.Role} role The role of the dummy node.
- * @param {boolean=} opt_noSingle Flag indicating whether role should be set
- *      for a single node.
- * @return {!sre.SemanticTree.Node} The semantic tensor node.
- * @private
- */
-sre.SemanticTree.prototype.makeScriptNode_ = function(
-    nodes, role, opt_noSingle) {
-  switch (nodes.length) {
-    case 0:
-      var newNode = this.makeEmptyNode_();
-      break;
-    case 1:
-      newNode = this.parseMathml_(/** @type {!Element} */(nodes[0]));
-      if (opt_noSingle) {
-        return newNode;
-      }
-      break;
-    default:
-      newNode = this.makeDummyNode_(this.parseMathmlChildren_(nodes));
-  }
-  newNode.role = role;
-  return newNode;
-};
-
-
-/**
- * Prints a list of nodes.
- * @param {string} title A string to print first.
- * @param {!Array.<sre.SemanticTree.Node>} nodes A list of nodes.
- */
-sre.SemanticTree.printNodeList__ = function(title, nodes) {
-  console.log(title);
-  nodes.forEach(function(x) {console.log(x.toString());});
-  console.log('<<<<<<<<<<<<<<<<<');
-};
-
-=======
 sre.SemanticTree.prototype.toJson = function() {
   var json = /** @type {JSONType} */({});
   json['stree'] = this.root.toJson();
   return json;
-};
->>>>>>> f8bea701
+};