--- conflicted
+++ resolved
@@ -25,7 +25,6 @@
 goog.require('sre.NumbersUtil');
 goog.require('sre.Semantic');
 goog.require('sre.SemanticProcessor');
-goog.require('sre.Span');
 goog.require('sre.SystemExternal');
 goog.require('sre.XpathUtil');
 
@@ -362,268 +361,10 @@
   if (depth === 1) {
     return msg.MS.FRAC_OVER;
   }
-<<<<<<< HEAD
-  return msg.MS.NEST_FRAC + msg.MS_FUNC.RADICAL_NEST_DEPTH(depth - 1) +
-      msg.MS.OVER;
-};
-
-
-/**
- * String representation of zero to nineteen.
- * @type {Array.<string>}
- */
-sre.MathspeakUtil.onesNumbers = [
-  '', 'one', 'two', 'three', 'four', 'five', 'six', 'seven', 'eight', 'nine',
-  'ten', 'eleven', 'twelve', 'thirteen', 'fourteen', 'fifteen', 'sixteen',
-  'seventeen', 'eighteen', 'nineteen'
-];
-
-
-/**
- * String representation of twenty to ninety.
- * @type {Array.<string>}
- */
-sre.MathspeakUtil.tensNumbers = [
-  '', '', 'twenty', 'thirty', 'forty', 'fifty', 'sixty', 'seventy', 'eighty',
-  'ninety'
-];
-
-
-/**
- * String representation of thousand to decillion.
- * @type {Array.<string>}
- */
-sre.MathspeakUtil.largeNumbers = [
-  '', 'thousand', 'million', 'billion', 'trillion', 'quadrillion',
-  'quintillion', 'sextillion', 'septillion', 'octillion', 'nonillion',
-  'decillion'
-];
-
-
-/**
- * Translates a number of up to twelve digits into a string representation.
- * @param {number} number The number to translate.
- * @return {string} The string representation of that number.
- */
-sre.MathspeakUtil.hundredsToWords = function(number) {
-  var n = number % 1000;
-  var str = '';
-  str += sre.MathspeakUtil.onesNumbers[Math.floor(n / 100)] ?
-      sre.MathspeakUtil.onesNumbers[Math.floor(n / 100)] + '-hundred' : '';
-  n = n % 100;
-  if (n) {
-    str += str ? '-' : '';
-    str += sre.MathspeakUtil.onesNumbers[n] ||
-      (sre.MathspeakUtil.tensNumbers[Math.floor(n / 10)] +
-       (n % 10 ? '-' + sre.MathspeakUtil.onesNumbers[n % 10] : ''));
-  }
-  return str;
-};
-
-
-/**
- * Translates a number of up to twelve digits into a string representation.
- * @param {number} number The number to translate.
- * @return {string} The string representation of that number.
- */
-sre.MathspeakUtil.numberToWords = function(number) {
-  if (number >= Math.pow(10, 36)) {
-    return number.toString();
-  }
-  var pos = 0;
-  var str = '';
-  while (number > 0) {
-    var hundreds = number % 1000;
-    if (hundreds) {
-      str = sre.MathspeakUtil.hundredsToWords(number % 1000) +
-        (pos ? '-' + sre.MathspeakUtil.largeNumbers[pos] +
-         '-' : '') +
-          str;
-    }
-    number = Math.floor(number / 1000);
-    pos++;
-  }
-  return str.replace(/-$/, '');
-};
-
-
-/**
- * Translates a number of up to twelve digits into a string representation of
- * its ordinal.
- * @param {number} num The number to translate.
- * @param {boolean} plural A flag indicating if the ordinal is in plural.
- * @return {string} The ordinal of the number as string.
- */
-sre.MathspeakUtil.numberToOrdinal = function(num, plural) {
-  if (num === 1) {
-    return plural ? 'oneths' : 'oneth';
-  }
-  if (num === 2) {
-    return plural ? 'halves' : 'half';
-  }
-  var ordinal = sre.MathspeakUtil.wordOrdinal(num);
-  return plural ? ordinal + 's' : ordinal;
-};
-
-
-/**
- * Creates a word ordinal string from a number.
- * @param {number} number The number to be converted.
- * @return {string} The ordinal string.
- */
-sre.MathspeakUtil.wordOrdinal = function(number) {
-  var ordinal = sre.MathspeakUtil.numberToWords(number);
-  if (ordinal.match(/one$/)) {
-    ordinal = ordinal.slice(0, -3) + 'first';
-  } else if (ordinal.match(/two$/)) {
-    ordinal = ordinal.slice(0, -3) + 'second';
-  } else if (ordinal.match(/three$/)) {
-    ordinal = ordinal.slice(0, -5) + 'third';
-  } else if (ordinal.match(/five$/)) {
-    ordinal = ordinal.slice(0, -4) + 'fifth';
-  } else if (ordinal.match(/eight$/)) {
-    ordinal = ordinal.slice(0, -5) + 'eighth';
-  } else if (ordinal.match(/nine$/)) {
-    ordinal = ordinal.slice(0, -4) + 'ninth';
-  } else if (ordinal.match(/twelve$/)) {
-    ordinal = ordinal.slice(0, -6) + 'twelfth';
-  } else if (ordinal.match(/ty$/)) {
-    ordinal = ordinal.slice(0, -2) + 'tieth';
-  } else {
-    ordinal = ordinal + 'th';
-  }
-  return ordinal;
-};
-
-
-/**
- * Creates a simple ordinal string from a number.
- * @param {number} number The number to be converted.
- * @return {string} The ordinal string.
- */
-sre.MathspeakUtil.simpleOrdinal = function(number) {
-  var tens = number % 100;
-  var numStr = number.toString();
-  if (tens > 10 && tens < 20) {
-    return numStr + 'th';
-  }
-  switch (number % 10) {
-    case 1:
-      return numStr + 'st';
-    case 2:
-      return numStr + 'nd';
-    case 3:
-      return numStr + 'rd';
-    default:
-      return numStr + 'th';
-  }
-};
-
-
-/**
- * Simple counter function for counting ordinals.
- * @param {!Node} node The node for the context function.
- * @param {string} context The context string.
- * @return {function(): string} The context function returning ordinals.
- */
-sre.MathspeakUtil.ordinalCounter = function(node, context) {
-  var counter = 0;
-  return function() {
-    return sre.MathspeakUtil.simpleOrdinal(++counter) + ' ' + context;
-  };
-};
-
-
-/**
- * Checks if a fraction is a convertible vulgar fraction. In this case it
- * translates enumerator and the denominator.
- * @param {!Node} node Fraction node to be translated.
- * @return {{convertible: boolean,
- *           content: (string|undefined),
- *           denominator: (number|undefined),
- *           enumerator: (number|undefined)}} If convertible denominator and
- *     enumerator are set. Otherwise only the text content is given.
- * @private
- */
-sre.MathspeakUtil.convertVulgarFraction_ = function(node) {
-  if (!node.childNodes || !node.childNodes[0] ||
-      !node.childNodes[0].childNodes ||
-      node.childNodes[0].childNodes.length < 2 ||
-      node.childNodes[0].childNodes[0].tagName !==
-          sre.SemanticAttr.Type.NUMBER ||
-      node.childNodes[0].childNodes[0].getAttribute('role') !==
-          sre.SemanticAttr.Role.INTEGER ||
-      node.childNodes[0].childNodes[1].tagName !==
-          sre.SemanticAttr.Type.NUMBER ||
-      node.childNodes[0].childNodes[1].getAttribute('role') !==
-          sre.SemanticAttr.Role.INTEGER
-  ) {
-    return {convertible: false,
-      content: node.textContent};
-  }
-  var denStr = node.childNodes[0].childNodes[1].textContent;
-  var enumStr = node.childNodes[0].childNodes[0].textContent;
-  var denominator = Number(denStr);
-  var enumerator = Number(enumStr);
-  if (isNaN(denominator) || isNaN(enumerator)) {
-    return {convertible: false,
-      content: enumStr + ' ' + msg.MS.FRAC_OVER + ' ' + denStr};
-  }
-  return {convertible: true,
-          enumerator: enumerator,
-          denominator: denominator};
-};
-
-
-/**
- * Converts a vulgar fraction into string representation of enumerator and
- * denominator as ordinal.
- * @param {!Node} node Fraction node to be translated.
- * @return {string|Array.<sre.Span>} The string representation if it is a valid vulgar fraction.
- */
-sre.MathspeakUtil.vulgarFraction = function(node) {
-  var conversion = sre.MathspeakUtil.convertVulgarFraction_(node);
-  if (conversion.convertible &&
-      conversion.enumerator &&
-      conversion.denominator) {
-    // enumerator: new sre.Span(enumerator, {extid: node.getAttribute('extid')}),
-    // denominator: new sre.Span(denominator, {extid: node.getAttribute('extid')})};
-    return [new sre.Span(sre.MathspeakUtil.numberToWords(conversion.enumerator),
-                         {extid: node.childNodes[0].childNodes[0].getAttribute('extid')}),
-            new sre.Span(sre.MathspeakUtil.numberToOrdinal(conversion.denominator,
-                                                           conversion.enumerator !== 1),
-                         {extid: node.childNodes[0].childNodes[1].getAttribute('extid')})];
-    // return sre.MathspeakUtil.numberToWords(conversion.enumerator) + ' ' +
-    //     sre.MathspeakUtil.numberToOrdinal(conversion.denominator,
-    //     conversion.enumerator !== 1);
-  }
-  return [new sre.Span(conversion.content || '', {extid: node.getAttribute('extid')})];
-};
-
-
-/**
- * Checks if a vulgar fraction is small enough to be convertible to string in
- * MathSpeak, i.e. enumerator in [1..9] and denominator in [1..99].
- * @param {!Node} node Fraction node to be tested.
- * @param {number} enumer Enumerator maximum.
- * @param {number} denom Denominator maximum.
- * @return {boolean} True if it is a valid, small enough fraction.
- */
-sre.MathspeakUtil.vulgarFractionSmall = function(node, enumer, denom) {
-  var conversion = sre.MathspeakUtil.convertVulgarFraction_(node);
-  if (conversion.convertible) {
-    var enumerator = conversion.enumerator;
-    var denominator = conversion.denominator;
-    return enumerator > 0 && enumerator < enumer &&
-        denominator > 0 && denominator < denom;
-  }
-  return false;
-=======
   return msg.MS_FUNC.COMBINE_NESTED_FRACTION(
       msg.MS.NEST_FRAC,
       msg.MS_FUNC.RADICAL_NEST_DEPTH(depth - 1),
       msg.MS.FRAC_OVER);
->>>>>>> f8bea701
 };
 
 
