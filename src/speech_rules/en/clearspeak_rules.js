--- conflicted
+++ resolved
@@ -1402,16 +1402,12 @@
 
     ['Rule',
      'binary-operation', 'default',
-<<<<<<< HEAD
      '[m] children/* (sepFunc:CTFcontentIterator);', 'self::infixop'],
-=======
-     '[m] children/* (sepFunc:CTXFcontentIterator);', 'self::infixop'],
     // Inline division.
     ['Rule',
      'division', 'default',
      '[n] children/*[1]; [t] "divided by"; [n] children/*[2]',
      'self::infixop', '@role="division"', 'count(children/*)=2'],
->>>>>>> 56d7decc
     ['Rule',
      'binary-operation', 'ImpliedTimes_MoreImpliedTimes',
      '[m] children/* (sepFunc:CTFcontentIterator);', 'self::infixop',
